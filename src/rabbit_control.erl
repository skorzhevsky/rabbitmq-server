%%   The contents of this file are subject to the Mozilla Public License
%%   Version 1.1 (the "License"); you may not use this file except in
%%   compliance with the License. You may obtain a copy of the License at
%%   http://www.mozilla.org/MPL/
%%
%%   Software distributed under the License is distributed on an "AS IS"
%%   basis, WITHOUT WARRANTY OF ANY KIND, either express or implied. See the
%%   License for the specific language governing rights and limitations
%%   under the License.
%%
%%   The Original Code is RabbitMQ.
%%
%%   The Initial Developers of the Original Code are LShift Ltd,
%%   Cohesive Financial Technologies LLC, and Rabbit Technologies Ltd.
%%
%%   Portions created before 22-Nov-2008 00:00:00 GMT by LShift Ltd,
%%   Cohesive Financial Technologies LLC, or Rabbit Technologies Ltd
%%   are Copyright (C) 2007-2008 LShift Ltd, Cohesive Financial
%%   Technologies LLC, and Rabbit Technologies Ltd.
%%
%%   Portions created by LShift Ltd are Copyright (C) 2007-2010 LShift
%%   Ltd. Portions created by Cohesive Financial Technologies LLC are
%%   Copyright (C) 2007-2010 Cohesive Financial Technologies
%%   LLC. Portions created by Rabbit Technologies Ltd are Copyright
%%   (C) 2007-2010 Rabbit Technologies Ltd.
%%
%%   All Rights Reserved.
%%
%%   Contributor(s): ______________________________________.
%%

-module(rabbit_control).
-include("rabbit.hrl").

-export([start/0, stop/0, action/4]).

-record(params, {quiet, node, command, args}).

-define(RPC_TIMEOUT, infinity).

%%----------------------------------------------------------------------------

-ifdef(use_specs).

-spec(start/0 :: () -> no_return()).
-spec(stop/0 :: () -> 'ok').
-spec(action/4 :: (atom(), erlang_node(), [string()],
                   fun ((string(), [any()]) -> 'ok')) -> 'ok').
-spec(usage/0 :: () -> no_return()).

-endif.

%%----------------------------------------------------------------------------

start() ->
    {ok, [[NodeStr|_]|_]} = init:get_argument(nodename),
    FullCommand = init:get_plain_arguments(),
    #params{quiet = Quiet, node = Node, command = Command, args = Args} =
        parse_args(FullCommand, #params{quiet = false,
                                        node = rabbit_misc:makenode(NodeStr)}),
    Inform = case Quiet of
                 true  -> fun(_Format, _Args1) -> ok end;
                 false -> fun(Format, Args1) ->
                                  io:format(Format ++ " ...~n", Args1)
                         end
             end,
    %% The reason we don't use a try/catch here is that rpc:call turns
    %% thrown errors into normal return values
    case catch action(Command, Node, Args, Inform) of
        ok ->
            case Quiet of
                true  -> ok;
                false -> io:format("...done.~n")
            end,
            halt();
        {'EXIT', {function_clause, [{?MODULE, action, _} | _]}} ->
            error("invalid command '~s'",
                  [lists:flatten(
                     rabbit_misc:intersperse(
                       " ", [atom_to_list(Command) | Args]))]),
            usage();
        {error, Reason} ->
            error("~p", [Reason]),
            halt(2);
        {badrpc, {'EXIT', Reason}} ->
            error("~p", [Reason]),
            halt(2);
        {badrpc, Reason} ->
            error("unable to connect to node ~w: ~w", [Node, Reason]),
            print_badrpc_diagnostics(Node),
            halt(2);
        Other ->
            error("~p", [Other]),
            halt(2)
    end.

fmt_stderr(Format, Args) -> rabbit_misc:format_stderr(Format ++ "~n", Args).

error(Format, Args) -> fmt_stderr("Error: " ++ Format, Args).

print_badrpc_diagnostics(Node) ->
    fmt_stderr("diagnostics:", []),
    {_NodeName, NodeHost} = rabbit_misc:nodeparts(Node),
    case net_adm:names(NodeHost) of
        {error, EpmdReason} ->
            fmt_stderr("- unable to connect to epmd on ~s: ~w",
                       [NodeHost, EpmdReason]);
        {ok, NamePorts} ->
            fmt_stderr("- nodes and their ports on ~s: ~p",
                       [NodeHost, [{list_to_atom(Name), Port} ||
                                      {Name, Port} <- NamePorts]])
            end,
    fmt_stderr("- current node: ~w", [node()]),
    case init:get_argument(home) of
        {ok, [[Home]]} -> fmt_stderr("- current node home dir: ~s", [Home]);
        Other          -> fmt_stderr("- no current node home dir: ~p", [Other])
    end,
    fmt_stderr("- current node cookie hash: ~s", [rabbit_misc:cookie_hash()]),
    ok.

parse_args(["-n", NodeS | Args], Params) ->
    parse_args(Args, Params#params{node = rabbit_misc:makenode(NodeS)});
parse_args(["-q" | Args], Params) ->
    parse_args(Args, Params#params{quiet = true});
parse_args([Command | Args], Params) ->
    Params#params{command = list_to_atom(Command), args = Args};
parse_args([], _) ->
    usage().

stop() ->
    ok.

<<<<<<< HEAD
usage() -> 
    rabbit_ctl_usage:usage().
=======
usage() ->
    rabbitmqctl_usage:usage().
>>>>>>> b2de1457

action(stop, Node, [], Inform) ->
    Inform("Stopping and halting node ~p", [Node]),
    call(Node, {rabbit, stop_and_halt, []});

action(stop_app, Node, [], Inform) ->
    Inform("Stopping node ~p", [Node]),
    call(Node, {rabbit, stop, []});

action(start_app, Node, [], Inform) ->
    Inform("Starting node ~p", [Node]),
    call(Node, {rabbit, start, []});

action(reset, Node, [], Inform) ->
    Inform("Resetting node ~p", [Node]),
    call(Node, {rabbit_mnesia, reset, []});

action(force_reset, Node, [], Inform) ->
    Inform("Forcefully resetting node ~p", [Node]),
    call(Node, {rabbit_mnesia, force_reset, []});

action(cluster, Node, ClusterNodeSs, Inform) ->
    ClusterNodes = lists:map(fun list_to_atom/1, ClusterNodeSs),
    Inform("Clustering node ~p with ~p",
              [Node, ClusterNodes]),
    rpc_call(Node, rabbit_mnesia, cluster, [ClusterNodes]);

action(status, Node, [], Inform) ->
    Inform("Status of node ~p", [Node]),
    case call(Node, {rabbit, status, []}) of
        {badrpc, _} = Res -> Res;
        Res               -> io:format("~p~n", [Res]),
                             ok
    end;

action(rotate_logs, Node, [], Inform) ->
    Inform("Reopening logs for node ~p", [Node]),
    call(Node, {rabbit, rotate_logs, [""]});
action(rotate_logs, Node, Args = [Suffix], Inform) ->
    Inform("Rotating logs to files with suffix ~p", [Suffix]),
    call(Node, {rabbit, rotate_logs, Args});

action(close_connection, Node, [PidStr, Explanation], Inform) ->
    Inform("Closing connection ~s", [PidStr]),
    rpc_call(Node, rabbit_networking, close_connection,
             [rabbit_misc:string_to_pid(PidStr), Explanation]);

action(add_user, Node, Args = [Username, _Password], Inform) ->
    Inform("Creating user ~p", [Username]),
    call(Node, {rabbit_access_control, add_user, Args});

action(delete_user, Node, Args = [_Username], Inform) ->
    Inform("Deleting user ~p", Args),
    call(Node, {rabbit_access_control, delete_user, Args});

action(change_password, Node, Args = [Username, _Newpassword], Inform) ->
    Inform("Changing password for user ~p", [Username]),
    call(Node, {rabbit_access_control, change_password, Args});

action(list_users, Node, [], Inform) ->
    Inform("Listing users", []),
    display_list(call(Node, {rabbit_access_control, list_users, []}));

action(add_vhost, Node, Args = [_VHostPath], Inform) ->
    Inform("Creating vhost ~p", Args),
    call(Node, {rabbit_access_control, add_vhost, Args});

action(delete_vhost, Node, Args = [_VHostPath], Inform) ->
    Inform("Deleting vhost ~p", Args),
    call(Node, {rabbit_access_control, delete_vhost, Args});

action(list_vhosts, Node, [], Inform) ->
    Inform("Listing vhosts", []),
    display_list(call(Node, {rabbit_access_control, list_vhosts, []}));

action(list_user_permissions, Node, Args = [_Username], Inform) ->
    Inform("Listing permissions for user ~p", Args),
    display_list(call(Node, {rabbit_access_control, list_user_permissions,
                             Args}));

action(list_queues, Node, Args, Inform) ->
    Inform("Listing queues", []),
    {VHostArg, RemainingArgs} = parse_vhost_flag_bin(Args),
    ArgAtoms = default_if_empty(RemainingArgs, [name, messages]),
    display_info_list(rpc_call(Node, rabbit_amqqueue, info_all,
                               [VHostArg, ArgAtoms]),
                      ArgAtoms);

action(list_exchanges, Node, Args, Inform) ->
    Inform("Listing exchanges", []),
    {VHostArg, RemainingArgs} = parse_vhost_flag_bin(Args),
    ArgAtoms = default_if_empty(RemainingArgs, [name, type]),
    display_info_list(rpc_call(Node, rabbit_exchange, info_all,
                               [VHostArg, ArgAtoms]),
                      ArgAtoms);

action(list_bindings, Node, Args, Inform) ->
    Inform("Listing bindings", []),
    {VHostArg, _} = parse_vhost_flag_bin(Args),
    InfoKeys = [exchange_name, queue_name, routing_key, args],
    display_info_list(
      [lists:zip(InfoKeys, tuple_to_list(X)) ||
          X <- rpc_call(Node, rabbit_exchange, list_bindings, [VHostArg])],
      InfoKeys);

action(list_connections, Node, Args, Inform) ->
    Inform("Listing connections", []),
    ArgAtoms = default_if_empty(Args, [user, peer_address, peer_port, state]),
    display_info_list(rpc_call(Node, rabbit_networking, connection_info_all,
                               [ArgAtoms]),
                      ArgAtoms);

action(list_channels, Node, Args, Inform) ->
    Inform("Listing channels", []),
    ArgAtoms = default_if_empty(Args, [pid, user, transactional, consumer_count,
                                       messages_unacknowledged]),
    display_info_list(rpc_call(Node, rabbit_channel, info_all, [ArgAtoms]),
                      ArgAtoms);

action(list_consumers, Node, Args, Inform) ->
    Inform("Listing consumers", []),
    {VHostArg, _} = parse_vhost_flag_bin(Args),
    InfoKeys = [queue_name, channel_pid, consumer_tag, ack_required],
    display_info_list(
      [lists:zip(InfoKeys, tuple_to_list(X)) ||
          X <- rpc_call(Node, rabbit_amqqueue, consumers_all, [VHostArg])],
      InfoKeys);

action(Command, Node, Args, Inform) ->
    {VHost, RemainingArgs} = parse_vhost_flag(Args),
    action(Command, Node, VHost, RemainingArgs, Inform).

action(set_permissions, Node, VHost, [Username, CPerm, WPerm, RPerm], Inform) ->
    Inform("Setting permissions for user ~p in vhost ~p", [Username, VHost]),
    call(Node, {rabbit_access_control, set_permissions,
                [Username, VHost, CPerm, WPerm, RPerm]});

action(clear_permissions, Node, VHost, [Username], Inform) ->
    Inform("Clearing permissions for user ~p in vhost ~p", [Username, VHost]),
    call(Node, {rabbit_access_control, clear_permissions, [Username, VHost]});

action(list_permissions, Node, VHost, [], Inform) ->
    Inform("Listing permissions in vhost ~p", [VHost]),
    display_list(call(Node, {rabbit_access_control, list_vhost_permissions,
                             [VHost]})).

parse_vhost_flag(Args) when is_list(Args) ->
    case Args of
        ["-p", VHost | RemainingArgs] ->
            {VHost, RemainingArgs};
        RemainingArgs ->
            {"/", RemainingArgs}
    end.

parse_vhost_flag_bin(Args) ->
    {VHost, RemainingArgs} = parse_vhost_flag(Args),
    {list_to_binary(VHost), RemainingArgs}.

default_if_empty(List, Default) when is_list(List) ->
    if List == [] ->
        Default;
       true ->
        [list_to_atom(X) || X <- List]
    end.

display_info_list(Results, InfoItemKeys) when is_list(Results) ->
    lists:foreach(fun (Result) -> display_row([format_info_item(X, Result) ||
                                                  X <- InfoItemKeys])
                  end, Results),
    ok;
display_info_list(Other, _) ->
    Other.

display_row(Row) ->
    io:fwrite(lists:flatten(rabbit_misc:intersperse("\t", Row))),
    io:nl().

format_info_item(Key, Items) ->
    case proplists:get_value(Key, Items) of
        #resource{name = Name} ->
            escape(Name);
        Value when Key =:= address; Key =:= peer_address andalso
                   is_tuple(Value) ->
            inet_parse:ntoa(Value);
        Value when is_pid(Value) ->
            rabbit_misc:pid_to_string(Value);
        Value when is_binary(Value) ->
            escape(Value);
        Value when is_atom(Value) ->
            escape(atom_to_list(Value));
        Value = [{TableEntryKey, TableEntryType, _TableEntryValue} | _]
        when is_binary(TableEntryKey) andalso is_atom(TableEntryType) ->
            io_lib:format("~1000000000000p", [prettify_amqp_table(Value)]);
        Value ->
            io_lib:format("~w", [Value])
    end.

display_list(L) when is_list(L) ->
    lists:foreach(fun (I) when is_binary(I) ->
                          io:format("~s~n", [escape(I)]);
                      (I) when is_tuple(I) ->
                          display_row([escape(V)
                                       || V <- tuple_to_list(I)])
                  end,
                  lists:sort(L)),
    ok;
display_list(Other) -> Other.

call(Node, {Mod, Fun, Args}) ->
    rpc_call(Node, Mod, Fun, lists:map(fun list_to_binary/1, Args)).

rpc_call(Node, Mod, Fun, Args) ->
    rpc:call(Node, Mod, Fun, Args, ?RPC_TIMEOUT).

%% escape does C-style backslash escaping of non-printable ASCII
%% characters.  We don't escape characters above 127, since they may
%% form part of UTF-8 strings.

escape(Bin) when is_binary(Bin) ->
    escape(binary_to_list(Bin));
escape(L) when is_list(L) ->
    escape_char(lists:reverse(L), []).

escape_char([$\\ | T], Acc) ->
    escape_char(T, [$\\, $\\ | Acc]);
escape_char([X | T], Acc) when X >= 32, X /= 127 ->
    escape_char(T, [X | Acc]);
escape_char([X | T], Acc) ->
    escape_char(T, [$\\, $0 + (X bsr 6), $0 + (X band 8#070 bsr 3),
                    $0 + (X band 7) | Acc]);
escape_char([], Acc) ->
    Acc.

prettify_amqp_table(Table) ->
    [{escape(K), prettify_typed_amqp_value(T, V)} || {K, T, V} <- Table].

prettify_typed_amqp_value(Type, Value) ->
    case Type of
        longstr -> escape(Value);
        table   -> prettify_amqp_table(Value);
        array   -> [prettify_typed_amqp_value(T, V) || {T, V} <- Value];
        _       -> Value
    end.<|MERGE_RESOLUTION|>--- conflicted
+++ resolved
@@ -130,13 +130,8 @@
 stop() ->
     ok.
 
-<<<<<<< HEAD
-usage() -> 
+usage() ->
     rabbit_ctl_usage:usage().
-=======
-usage() ->
-    rabbitmqctl_usage:usage().
->>>>>>> b2de1457
 
 action(stop, Node, [], Inform) ->
     Inform("Stopping and halting node ~p", [Node]),
