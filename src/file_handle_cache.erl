%%   The contents of this file are subject to the Mozilla Public License
%%   Version 1.1 (the "License"); you may not use this file except in
%%   compliance with the License. You may obtain a copy of the License at
%%   http://www.mozilla.org/MPL/
%%
%%   Software distributed under the License is distributed on an "AS IS"
%%   basis, WITHOUT WARRANTY OF ANY KIND, either express or implied. See the
%%   License for the specific language governing rights and limitations
%%   under the License.
%%
%%   The Original Code is RabbitMQ.
%%
%%   The Initial Developers of the Original Code are LShift Ltd,
%%   Cohesive Financial Technologies LLC, and Rabbit Technologies Ltd.
%%
%%   Portions created before 22-Nov-2008 00:00:00 GMT by LShift Ltd,
%%   Cohesive Financial Technologies LLC, or Rabbit Technologies Ltd
%%   are Copyright (C) 2007-2008 LShift Ltd, Cohesive Financial
%%   Technologies LLC, and Rabbit Technologies Ltd.
%%
%%   Portions created by LShift Ltd are Copyright (C) 2007-2009 LShift
%%   Ltd. Portions created by Cohesive Financial Technologies LLC are
%%   Copyright (C) 2007-2009 Cohesive Financial Technologies
%%   LLC. Portions created by Rabbit Technologies Ltd are Copyright
%%   (C) 2007-2009 Rabbit Technologies Ltd.
%%
%%   All Rights Reserved.
%%
%%   Contributor(s): ______________________________________.
%%

-module(file_handle_cache).

-behaviour(gen_server2).

-export([open/3, close/1, read/2, append/2, sync/1, position/2, truncate/1,
         last_sync_offset/1, current_virtual_offset/1, current_raw_offset/1,
         append_write_buffer/1, copy/3, set_maximum_since_use/1]).

-export([start_link/0, init/1, handle_call/3, handle_cast/2, handle_info/2,
         terminate/2, code_change/3]).

-export([decrement/0, increment/0]).

-define(SERVER, ?MODULE).
-define(RESERVED_FOR_OTHERS, 50).
-define(FILE_HANDLES_LIMIT_WINDOWS, 10000000).
-define(FILE_HANDLES_LIMIT_OTHER, 1024).
-define(FILE_HANDLES_CHECK_INTERVAL, 2000).

%%----------------------------------------------------------------------------

-record(file,
        { reader_count,
          has_writer
        }).

-record(handle,
        { hdl,
          offset,
          trusted_offset,
          is_dirty,
          write_buffer_size,
          write_buffer_size_limit,
          write_buffer,
          at_eof,
          is_write,
          is_read,
          mode,
          options,
          path,
          last_used_at
        }).

-record(fhc_state,
        { elders,
          limit,
          count
        }).

%%----------------------------------------------------------------------------
%% Specs
%%----------------------------------------------------------------------------

-ifdef(use_specs).

-type(ref() :: any()).
-type(error() :: {'error', any()}).
-type(ok_or_error() :: ('ok' | error())).
-type(position() :: ('bof' | 'eof' | {'bof',integer()} | {'eof',integer()}
                     | {'cur',integer()} | integer())).

-spec(open/3 ::
      (string(), [any()],
       [{'write_buffer', (non_neg_integer()|'infinity'|'unbuffered')}]) ->
             ({'ok', ref()} | error())).
-spec(close/1 :: (ref()) -> ('ok' | error())).
-spec(read/2 :: (ref(), integer()) ->
             ({'ok', ([char()]|binary())} | eof | error())).
-spec(append/2 :: (ref(), iodata()) -> ok_or_error()).
-spec(sync/1 :: (ref()) ->  ok_or_error()).
-spec(position/2 :: (ref(), position()) ->
             ({'ok', non_neg_integer()} | error())).
-spec(truncate/1 :: (ref()) -> ok_or_error()).
-spec(last_sync_offset/1 :: (ref()) -> ({'ok', integer()} | error())).
-spec(current_virtual_offset/1 :: (ref()) -> ({'ok', integer()} | error())).
-spec(current_raw_offset/1 :: (ref()) -> ({'ok', integer()} | error())).
-spec(append_write_buffer/1 :: (ref()) -> ok_or_error()).
-spec(copy/3 :: (ref(), ref(), non_neg_integer()) ->
             ({'ok', integer()} | error())).
-spec(set_maximum_since_use/1 :: (non_neg_integer()) -> 'ok').

-endif.

%%----------------------------------------------------------------------------
%% Public API
%%----------------------------------------------------------------------------

start_link() ->
    gen_server2:start_link({local, ?SERVER}, ?MODULE, [],
                           [{timeout, infinity}]).

open(Path, Mode, Options) ->
    case is_appender(Mode) of
        true  ->
            {error, append_not_supported};
        false ->
            Path1 = filename:absname(Path),
            File1 = #file { reader_count = RCount, has_writer = HasWriter } =
                case get({Path1, fhc_file}) of
                    File = #file {} -> File;
                    undefined       -> File = #file { reader_count = 0,
                                                      has_writer = false },
                                       put({Path1, fhc_file}, File),
                                       File
                end,
            IsWriter = is_writer(Mode),
            case IsWriter andalso HasWriter of
                true  -> {error, writer_exists};
                false -> RCount1 = case is_reader(Mode) of
                                       true  -> RCount + 1;
                                       false -> RCount
                                   end,
                         HasWriter1 = HasWriter orelse IsWriter,
                         put({Path1, fhc_file},
                             File1 #file { reader_count = RCount1,
                                           has_writer = HasWriter1}),
                         Ref = make_ref(),
                         case open1(Path1, Mode, Options, Ref, bof) of
                             {ok, _Handle} -> {ok, Ref};
                             Error         -> Error
                         end
            end
    end.

close(Ref) ->
    case erase({Ref, fhc_handle}) of
        undefined -> ok;
        Handle    -> close1(Ref, Handle, hard)
    end.

read(Ref, Count) ->
    with_flushed_handles(
      [Ref],
      fun ([#handle { is_read = false }]) ->
              {error, not_open_for_reading};
          ([Handle = #handle { hdl = Hdl, offset = Offset }]) ->
              case file:read(Hdl, Count) of
                  {ok, Data} = Obj -> Offset1 = Offset + iolist_size(Data),
                                      {Obj,
                                       [Handle #handle { offset = Offset1 }]};
                  eof              -> {eof, [Handle #handle { at_eof = true }]};
                  Error            -> {Error, [Handle]}
              end
      end).

append(Ref, Data) ->
    with_handles(
      [Ref],
      fun ([#handle { is_write = false }]) ->
              {error, not_open_for_writing};
          ([Handle]) ->
              case maybe_seek(eof, Handle) of
                  {{ok, _Offset}, #handle { hdl = Hdl, offset = Offset,
                                            write_buffer_size_limit = 0,
                                            at_eof = true } = Handle1} ->
                      Offset1 = Offset + iolist_size(Data),
                      {file:write(Hdl, Data),
                       [Handle1 #handle { is_dirty = true, offset = Offset1 }]};
                  {{ok, _Offset}, #handle { write_buffer = WriteBuffer,
                                            write_buffer_size = Size,
                                            write_buffer_size_limit = Limit,
                                            at_eof = true } = Handle1} ->
                      WriteBuffer1 = [Data | WriteBuffer],
                      Size1 = Size + iolist_size(Data),
                      Handle2 = Handle1 #handle { write_buffer = WriteBuffer1,
                                                  write_buffer_size = Size1 },
                      case Limit /= infinity andalso Size1 > Limit of
                          true  -> {Result, Handle3} = write_buffer(Handle2),
                                   {Result, [Handle3]};
                          false -> {ok, [Handle2]}
                      end;
                  {{error, _} = Error, Handle1} ->
                      {Error, [Handle1]}
              end
      end).

sync(Ref) ->
    with_flushed_handles(
      [Ref],
      fun ([#handle { is_dirty = false, write_buffer = [] }]) ->
              ok;
<<<<<<< HEAD
          ([Handle]) ->
              %% write_buffer will set is_dirty, or leave it set if
              %% buffer empty
              case write_buffer(Handle) of
                  {ok, Handle1 = #handle { hdl = Hdl, offset = Offset,
                                           is_dirty = true }} ->
                      case file:sync(Hdl) of
                          ok    -> {ok, [Handle1 #handle {
                                           trusted_offset = Offset,
                                           is_dirty = false }]};
                          Error -> {Error, [Handle1]}
                      end;
                  {Error, Handle1} ->
                      {Error, [Handle1]}
=======
          ([Handle = #handle { hdl = Hdl, offset = Offset,
                               is_dirty = true, write_buffer = [] }]) ->
              case file:sync(Hdl) of
                  ok ->
                      {ok, [Handle #handle { trusted_offset = Offset,
                                             is_dirty = false }]};
                  Error ->
                      {Error, [Handle]}
>>>>>>> d2271538
              end
      end).

position(Ref, NewOffset) ->
    with_flushed_handles(
      [Ref],
      fun ([Handle]) -> {Result, Handle1} = maybe_seek(NewOffset, Handle),
                        {Result, [Handle1]}
      end).

truncate(Ref) ->
    with_flushed_handles(
      [Ref],
      fun ([Handle1 = #handle { hdl = Hdl, offset = Offset,
                                trusted_offset = TrustedOffset }]) ->
              case file:truncate(Hdl) of
                  ok    -> TrustedOffset1 = lists:min([Offset, TrustedOffset]),
                           {ok, [Handle1 #handle {
                                   at_eof = true,
                                   trusted_offset = TrustedOffset1 }]};
                  Error -> {Error, [Handle1]}
              end
      end).

last_sync_offset(Ref) ->
    with_handles([Ref], fun ([#handle { trusted_offset = TrustedOffset }]) ->
                                {ok, TrustedOffset}
                        end).

current_virtual_offset(Ref) ->
    with_handles([Ref], fun ([#handle { at_eof = true, is_write = true,
                                        offset = Offset,
                                        write_buffer_size = Size }]) ->
                                {ok, Offset + Size};
                            ([#handle { offset = Offset }]) ->
                                {ok, Offset}
                        end).

current_raw_offset(Ref) ->
    with_handles([Ref], fun ([Handle]) -> {ok, Handle #handle.offset} end).

append_write_buffer(Ref) ->
    with_flushed_handles([Ref], fun ([Handle]) -> {ok, [Handle]} end).

copy(Src, Dest, Count) ->
    with_flushed_handles(
      [Src, Dest],
      fun ([SHandle = #handle { is_read = true, hdl = SHdl, offset = SOffset },
            DHandle = #handle { is_write = true, hdl = DHdl, offset = DOffset }]
          ) ->
              case file:copy(SHdl, DHdl, Count) of
                  {ok, Count1} = Result1 ->
                      {Result1,
                       [SHandle #handle { offset = SOffset + Count1 },
                        DHandle #handle { offset = DOffset + Count1 }]};
                  Error ->
                      {Error, [SHandle, DHandle]}
              end;
          (_Handles) ->
              {error, incorrect_handle_modes}
      end).

set_maximum_since_use(MaximumAge) ->
    Now = now(),
    Report =
        lists:foldl(
          fun ({{Ref, fhc_handle},
                Handle = #handle { hdl = Hdl, last_used_at = Then }}, Rep) ->
              Age = timer:now_diff(Now, Then),
              case Hdl /= closed andalso Age >= MaximumAge of
                  true -> case close1(Ref, Handle, soft) of
                              {ok, Handle1} -> put({Ref, fhc_handle}, Handle1),
                                               false;
                              _             -> Rep
                          end;
                  false -> Rep
              end;
              (_KeyValuePair, Rep) ->
                  Rep
          end, true, get()),
    case Report of
        true -> report_eldest();
        false -> ok
    end.

decrement() ->
    gen_server2:cast(?SERVER, decrement).

increment() ->
    gen_server2:cast(?SERVER, increment).

%%----------------------------------------------------------------------------
%% Internal versions for the above
%%----------------------------------------------------------------------------


%%----------------------------------------------------------------------------
%% Internal functions
%%----------------------------------------------------------------------------

is_reader(Mode) -> lists:member(read, Mode).

is_writer(Mode) -> lists:member(write, Mode).

is_appender(Mode) -> lists:member(append, Mode).

report_eldest() ->
    with_age_tree(
      fun (Tree) ->
              case gb_trees:is_empty(Tree) of
                  true  -> Tree;
                  false -> {Oldest, _Ref} = gb_trees:smallest(Tree),
                           gen_server2:cast(?SERVER, {update, self(), Oldest})
              end,
              Tree
      end),
    ok.

with_handles(Refs, Fun) ->
    ResHandles = lists:foldl(
                   fun (Ref, {ok, HandlesAcc}) ->
                           case get_or_reopen(Ref) of
                               {ok, Handle} -> {ok, [Handle | HandlesAcc]};
                               Error        -> Error
                           end;
                       (_Ref, Error) ->
                           Error
                   end, {ok, []}, Refs),
    case ResHandles of
        {ok, Handles} ->
            case erlang:apply(Fun, [lists:reverse(Handles)]) of
                {Result, Handles1} when is_list(Handles1) ->
                    lists:zipwith(fun put_handle/2, Refs, Handles1),
                    Result;
                Result ->
                    Result
            end;
        Error ->
            Error
    end.

with_flushed_handles(Refs, Fun) ->
    with_handles(
      Refs,
      fun (Handles) ->
              case lists:foldl(
                     fun (Handle, {ok, HandlesAcc}) ->
                             {Res, Handle1} = write_buffer(Handle),
                             {Res, [Handle1 | HandlesAcc]};
                         (Handle, {Error, HandlesAcc}) ->
                             {Error, [Handle | HandlesAcc]}
                     end, {ok, []}, Handles) of
                  {ok, Handles1} ->
                      erlang:apply(Fun, [lists:reverse(Handles1)]);
                  {Error, Handles1} ->
                      {Error, lists:reverse(Handles1)}
              end
      end).

get_or_reopen(Ref) ->
    case get({Ref, fhc_handle}) of
        undefined ->
            {error, not_open, Ref};
        #handle { hdl = closed, mode = Mode, options = Options,
                  offset = Offset, path = Path } ->
            open1(Path, Mode, Options, Ref, Offset);
        Handle ->
            {ok, Handle}
    end.

get_or_create_age_tree() ->
    case get(fhc_age_tree) of
        undefined -> gb_trees:empty();
        AgeTree   -> AgeTree
    end.

with_age_tree(Fun) ->
    put(fhc_age_tree, Fun(get_or_create_age_tree())).

put_handle(Ref, Handle = #handle { last_used_at = Then }) ->
    Now = now(),
    with_age_tree(
      fun (Tree) -> gb_trees:insert(Now, Ref, gb_trees:delete(Then, Tree)) end),
    put({Ref, fhc_handle}, Handle #handle { last_used_at = Now }).

open1(Path, Mode, Options, Ref, Offset) ->
    case file:open(Path, Mode) of
        {ok, Hdl} ->
            WriteBufferSize =
                case proplists:get_value(write_buffer, Options, unbuffered) of
                    unbuffered           -> 0;
                    infinity             -> infinity;
                    N when is_integer(N) -> N
                end,
            Now = now(),
            Handle =
                #handle { hdl = Hdl, offset = 0, trusted_offset = Offset,
                          write_buffer_size = 0, options = Options,
                          write_buffer_size_limit = WriteBufferSize,
                          write_buffer = [], at_eof = false, mode = Mode,
                          is_write = is_writer(Mode), is_read = is_reader(Mode),
                          path = Path, last_used_at = Now,
                          is_dirty = false },
            {{ok, _Offset}, Handle1} = maybe_seek(Offset, Handle),
            put({Ref, fhc_handle}, Handle1),
            with_age_tree(fun (Tree) ->
                                  Tree1 = gb_trees:insert(Now, Ref, Tree),
                                  {Oldest, _Ref} = gb_trees:smallest(Tree1),
                                  gen_server2:cast(?SERVER,
                                                   {open, self(), Oldest}),
                                  Tree1
                          end),
            {ok, Handle1};
        {error, Reason} ->
            {error, Reason}
    end.

close1(Ref, Handle, SoftOrHard) ->
    case write_buffer(Handle) of
        {ok, #handle { hdl = Hdl, path = Path, is_dirty = IsDirty,
                       is_read = IsReader, is_write = IsWriter,
                       last_used_at = Then } = Handle1 } ->
            case Hdl of
                closed ->
                    ok;
                _ ->
                    ok = case IsDirty of
                             true  -> file:sync(Hdl);
                             false -> ok
                         end,
                    ok = file:close(Hdl),
                    with_age_tree(
                      fun (Tree) ->
                              Tree1 = gb_trees:delete(Then, Tree),
                              Oldest =
                                  case gb_trees:is_empty(Tree1) of
                                      true  ->  undefined;
                                      false -> {Oldest1, _Ref} =
                                                   gb_trees:smallest(Tree1),
                                               Oldest1
                                  end,
                              gen_server2:cast(
                                ?SERVER, {close, self(), Oldest}),
                              Tree1
                      end)
            end,
            case SoftOrHard of
                hard ->
                    #file { reader_count = RCount, has_writer = HasWriter } =
                        File = get({Path, fhc_file}),
                    RCount1 = case IsReader of
                                  true  -> RCount - 1;
                                  false -> RCount
                              end,
                    HasWriter1 = HasWriter andalso not IsWriter,
                    case RCount1 =:= 0 andalso not HasWriter1 of
                        true  -> erase({Path, fhc_file});
                        false -> put({Path, fhc_file},
                                     File #file { reader_count = RCount1,
                                                  has_writer = HasWriter1 })
                    end,
                    ok;
                soft ->
                    {ok, Handle1 #handle { hdl = closed }}
            end;
        {Error, Handle1} ->
            put_handle(Ref, Handle1),
            Error
    end.

maybe_seek(NewOffset, Handle = #handle { hdl = Hdl, at_eof = AtEoF,
                                         offset = Offset }) ->
    {AtEoF1, NeedsSeek} = needs_seek(AtEoF, Offset, NewOffset),
    Result = case NeedsSeek of
                 true  -> file:position(Hdl, NewOffset);
                 false -> {ok, Offset}
             end,
    case Result of
        {ok, Offset1} ->
            {Result, Handle #handle { at_eof = AtEoF1, offset = Offset1 }};
        {error, _} = Error ->
            {Error, Handle}
    end.

needs_seek( AtEoF, _CurOffset,  cur     ) -> {AtEoF, false};
needs_seek( AtEoF, _CurOffset,  {cur, 0}) -> {AtEoF, false};
needs_seek(  true, _CurOffset,  eof     ) -> {true , false};
needs_seek(  true, _CurOffset,  {eof, 0}) -> {true , false};
needs_seek( false, _CurOffset,  eof     ) -> {true , true };
needs_seek( false, _CurOffset,  {eof, 0}) -> {true , true };
needs_seek( AtEoF,          0,  bof     ) -> {AtEoF, false};
needs_seek( AtEoF,          0,  {bof, 0}) -> {AtEoF, false};
needs_seek( AtEoF,  CurOffset, CurOffset) -> {AtEoF, false};
needs_seek(  true,  CurOffset, {bof, DesiredOffset})
  when DesiredOffset >= CurOffset ->
    {true, true};
needs_seek(  true, _CurOffset, {cur, DesiredOffset})
  when DesiredOffset > 0 ->
    {true, true};
needs_seek(  true,  CurOffset, DesiredOffset) %% same as {bof, DO}
  when is_integer(DesiredOffset) andalso DesiredOffset >= CurOffset ->
    {true, true};
%% because we can't really track size, we could well end up at EoF and not know
needs_seek(_AtEoF, _CurOffset, _DesiredOffset) ->
    {false, true}.

write_buffer(Handle = #handle { write_buffer = [] }) ->
    {ok, Handle};
write_buffer(Handle = #handle { hdl = Hdl, offset = Offset,
                                write_buffer = WriteBuffer,
                                write_buffer_size = DataSize,
                                at_eof = true }) ->
    case file:write(Hdl, lists:reverse(WriteBuffer)) of
        ok ->
            Offset1 = Offset + DataSize,
            {ok, Handle #handle { offset = Offset1, write_buffer = [],
                                  write_buffer_size = 0, is_dirty = true }};
        {error, _} = Error ->
            {Error, Handle}
    end.

%%----------------------------------------------------------------------------
%% gen_server
%%----------------------------------------------------------------------------

init([]) ->
    Limit = case application:get_env(file_handles_high_watermark) of
                {ok, Watermark} when (is_integer(Watermark) andalso
                                      Watermark > 0) ->
                    Watermark;
                _ ->
                    ulimit()
            end,
    error_logger:info_msg("Limiting to approx ~p file handles~n", [Limit]),
    {ok, #fhc_state { elders = dict:new(), limit = Limit, count = 0}}.

handle_call(_Msg, _From, State) ->
    {reply, message_not_understood, State}.

handle_cast({open, Pid, EldestUnusedSince}, State =
            #fhc_state { elders = Elders, count = Count }) ->
    Elders1 = dict:store(Pid, EldestUnusedSince, Elders),
    {noreply, maybe_reduce(State #fhc_state { elders = Elders1,
                                              count = Count + 1 })};

handle_cast({update, Pid, EldestUnusedSince}, State =
            #fhc_state { elders = Elders }) ->
    Elders1 = dict:store(Pid, EldestUnusedSince, Elders),
    %% don't call maybe_reduce from here otherwise we can create a
    %% storm of messages
    {noreply, State #fhc_state { elders = Elders1 }};

handle_cast({close, Pid, EldestUnusedSince}, State =
            #fhc_state { elders = Elders, count = Count }) ->
    Elders1 = case EldestUnusedSince of
                  undefined -> dict:erase(Pid, Elders);
                  _         -> dict:store(Pid, EldestUnusedSince, Elders)
              end,
    {noreply, State #fhc_state { elders = Elders1, count = Count - 1 }};

handle_cast(increment, State = #fhc_state { count = Count }) ->
    {noreply, maybe_reduce(State #fhc_state { count = Count + 1 })};

handle_cast(decrement, State = #fhc_state { count = Count }) ->
    {noreply, State #fhc_state { count = Count - 1 }};

handle_cast(check_counts, State) ->
    {noreply, maybe_reduce(State)}.

handle_info(_Msg, State) ->
    {noreply, State}.

terminate(_Reason, State) ->
    State.

code_change(_OldVsn, State, _Extra) ->
    {ok, State}.

%%----------------------------------------------------------------------------
%% server helpers
%%----------------------------------------------------------------------------

maybe_reduce(State = #fhc_state { limit = Limit, count = Count,
                                  elders = Elders })
  when Limit /= infinity andalso Count >= Limit ->
    Now = now(),
    {Pids, Sum, ClientCount} =
        dict:fold(fun (_Pid, undefined, Accs) ->
                          Accs;
                      (Pid, Eldest, {PidsAcc, SumAcc, CountAcc}) ->
                          {[Pid|PidsAcc], SumAcc + timer:now_diff(Now, Eldest),
                           CountAcc + 1}
                  end, {[], 0, 0}, Elders),
    case Pids of
        [] -> ok;
        _ ->
            %% ClientCount can't be 0 if we have some pids
            AverageAge = Sum / ClientCount,
            lists:foreach(
              fun (Pid) -> Pid ! {?MODULE, maximum_eldest_since_use, AverageAge}
              end, Pids)
    end,
    {ok, _TRef} = timer:apply_after(?FILE_HANDLES_CHECK_INTERVAL, gen_server2,
                                    cast, [?SERVER, check_counts]),
    State;
maybe_reduce(State) ->
    State.

%% Googling around suggests that Windows has a limit somewhere around
%% 16M, eg
%% http://blogs.technet.com/markrussinovich/archive/2009/09/29/3283844.aspx
%% For everything else, assume ulimit exists. Further googling
%% suggests that BSDs (incl OS X), solaris and linux all agree that
%% ulimit -n is file handles
ulimit() ->
    try
        %% under Linux, Solaris and FreeBSD, ulimit is a shell
        %% builtin, not a command. In OS X, it's a command, but it's
        %% still safe to call it this way:
        case rabbit_misc:cmd("sh -c \"ulimit -n\"") of
            "unlimited" -> infinity;
            String = [C|_] when $0 =< C andalso C =< $9 ->
                Num = list_to_integer(
                        lists:takewhile(fun (D) -> $0 =< D andalso D =< $9 end,
                                        String)) - ?RESERVED_FOR_OTHERS,
                lists:max([1, Num]);
            String ->
                error_logger:warning_msg(
                  "Unexpected result of \"ulimit -n\": ~p~n", [String]),
                throw({unexpected_result, String})
        end
    catch _ -> case os:type() of
                   {win32, _OsName} ->
                       ?FILE_HANDLES_LIMIT_WINDOWS;
                   _ ->
                       ?FILE_HANDLES_LIMIT_OTHER - ?RESERVED_FOR_OTHERS
               end
    end.<|MERGE_RESOLUTION|>--- conflicted
+++ resolved
@@ -210,22 +210,6 @@
       [Ref],
       fun ([#handle { is_dirty = false, write_buffer = [] }]) ->
               ok;
-<<<<<<< HEAD
-          ([Handle]) ->
-              %% write_buffer will set is_dirty, or leave it set if
-              %% buffer empty
-              case write_buffer(Handle) of
-                  {ok, Handle1 = #handle { hdl = Hdl, offset = Offset,
-                                           is_dirty = true }} ->
-                      case file:sync(Hdl) of
-                          ok    -> {ok, [Handle1 #handle {
-                                           trusted_offset = Offset,
-                                           is_dirty = false }]};
-                          Error -> {Error, [Handle1]}
-                      end;
-                  {Error, Handle1} ->
-                      {Error, [Handle1]}
-=======
           ([Handle = #handle { hdl = Hdl, offset = Offset,
                                is_dirty = true, write_buffer = [] }]) ->
               case file:sync(Hdl) of
@@ -234,7 +218,6 @@
                                              is_dirty = false }]};
                   Error ->
                       {Error, [Handle]}
->>>>>>> d2271538
               end
       end).
 
