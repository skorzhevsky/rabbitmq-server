--- conflicted
+++ resolved
@@ -64,11 +64,8 @@
 -export([recursive_delete/1, dict_cons/3, orddict_cons/3,
          unlink_and_capture_exit/1]).
 -export([get_options/2]).
-<<<<<<< HEAD
+-export([all_module_attributes/1, build_acyclic_graph/4]).
 -export([now_ms/0]).
-=======
--export([all_module_attributes/1, build_acyclic_graph/4]).
->>>>>>> 2fa12981
 
 -import(mnesia).
 -import(lists).
@@ -189,11 +186,8 @@
 -spec(unlink_and_capture_exit/1 :: (pid()) -> 'ok').
 -spec(get_options/2 :: ([optdef()], [string()])
                        -> {[string()], [{string(), any()}]}).
-<<<<<<< HEAD
+-spec(all_module_attributes/1 :: (atom()) -> dict:dictionary()).
 -spec(now_ms/0 :: () -> non_neg_integer()).
-=======
--spec(all_module_attributes/1 :: (atom()) -> dict:dictionary()).
->>>>>>> 2fa12981
 
 -endif.
 
@@ -732,10 +726,9 @@
 get_flag(_, []) ->
     {[], false}.
 
-<<<<<<< HEAD
 now_ms() ->
     timer:now_diff(now(), {0,0,0}) div 1000.
-=======
+
 module_attributes(Module) ->
     case catch Module:module_info(attributes) of
         {'EXIT', {undef, [{Module, module_info, _} | _]}} ->
@@ -776,5 +769,4 @@
           _          -> ok
       end || {Module, Atts} <- Graph,
              {From, To} <- EdgeFun(Module, Atts) ],
-    G.
->>>>>>> 2fa12981
+    G.