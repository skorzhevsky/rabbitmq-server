--- conflicted
+++ resolved
@@ -127,11 +127,8 @@
 -spec(stop_applications/1 :: ([atom()]) -> 'ok').
 -spec(unfold/2  :: (fun ((A) -> ({'true', B, A} | 'false')), A) -> {[B], A}).
 -spec(ceil/1 :: (number()) -> number()).
-<<<<<<< HEAD
 -spec(cmd/1 :: (string()) -> string()). 
-=======
 -spec(sort_field_table/1 :: (amqp_table()) -> amqp_table()).
->>>>>>> 1022dc07
 
 -endif.
 
