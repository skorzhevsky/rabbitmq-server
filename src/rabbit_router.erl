--- conflicted
+++ resolved
@@ -72,32 +72,19 @@
       QPids, fun (Pid) -> rabbit_amqqueue:deliver(Pid, Delivery) end),
     {routed, QPids};
 
-<<<<<<< HEAD
-deliver(QPids, Delivery = #delivery{mandatory = Mandatory,
+deliver(QNames, Delivery = #delivery{mandatory = Mandatory,
                                     immediate = Immediate}) ->
+    QPids = lookup_qpids(QNames),
     {Success, _} = delegate:invoke(
                      QPids, fun (Pid) ->
                                     rabbit_amqqueue:deliver(Pid, Delivery)
                             end),
-    case check_delivery(Mandatory, Immediate,
-                        lists:foldl(fun fold_deliveries/2,
-                                    {false, []}, Success)) of
+    {Routed, Handled} =
+         lists:foldl(fun fold_deliveries/2, {false, []}, Success),
+    case check_delivery(Mandatory, Immediate, {Routed, Handled}) of
         {routed, Qs} -> {routed, Qs};
         O            -> O
     end.
-=======
-deliver(QNames, Delivery) ->
-    QPids = lookup_qpids(QNames),
-    {Success, _} =
-        delegate:invoke(QPids,
-                        fun (Pid) ->
-                                rabbit_amqqueue:deliver(Pid, Delivery)
-                        end),
-    {Routed, Handled} =
-        lists:foldl(fun fold_deliveries/2, {false, []}, Success),
-    check_delivery(Delivery#delivery.mandatory, Delivery#delivery.immediate,
-                   {Routed, Handled}).
->>>>>>> 1d554294
 
 %% TODO: Maybe this should be handled by a cursor instead.
 %% TODO: This causes a full scan for each entry with the same source
