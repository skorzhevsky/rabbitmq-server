%%   The contents of this file are subject to the Mozilla Public License
%%   Version 1.1 (the "License"); you may not use this file except in
%%   compliance with the License. You may obtain a copy of the License at
%%   http://www.mozilla.org/MPL/
%%
%%   Software distributed under the License is distributed on an "AS IS"
%%   basis, WITHOUT WARRANTY OF ANY KIND, either express or implied. See the
%%   License for the specific language governing rights and limitations
%%   under the License.
%%
%%   The Original Code is RabbitMQ.
%%
%%   The Initial Developers of the Original Code are LShift Ltd,
%%   Cohesive Financial Technologies LLC, and Rabbit Technologies Ltd.
%%
%%   Portions created before 22-Nov-2008 00:00:00 GMT by LShift Ltd,
%%   Cohesive Financial Technologies LLC, or Rabbit Technologies Ltd
%%   are Copyright (C) 2007-2008 LShift Ltd, Cohesive Financial
%%   Technologies LLC, and Rabbit Technologies Ltd.
%%
%%   Portions created by LShift Ltd are Copyright (C) 2007-2009 LShift
%%   Ltd. Portions created by Cohesive Financial Technologies LLC are
%%   Copyright (C) 2007-2009 Cohesive Financial Technologies
%%   LLC. Portions created by Rabbit Technologies Ltd are Copyright
%%   (C) 2007-2009 Rabbit Technologies Ltd.
%%
%%   All Rights Reserved.
%%
%%   Contributor(s): ______________________________________.
%%

-module(rabbit_reader).
-include("rabbit_framing.hrl").
-include("rabbit.hrl").

-export([start_link/0, info/1, info/2]).

-export([system_continue/3, system_terminate/4, system_code_change/4]).

-export([init/1, mainloop/3]).

-export([analyze_frame/2]).

-import(gen_tcp).
-import(fprof).
-import(inet).
-import(prim_inet).

-define(HANDSHAKE_TIMEOUT, 10).
-define(NORMAL_TIMEOUT, 3).
-define(CLOSING_TIMEOUT, 1).
-define(CHANNEL_TERMINATION_TIMEOUT, 3).

%---------------------------------------------------------------------------

-record(v1, {sock, connection, callback, recv_ref, connection_state}).

-define(INFO_KEYS,
        [pid, address, port, peer_address, peer_port,
         recv_oct, recv_cnt, send_oct, send_cnt, send_pend,
         state, channels, user, vhost, timeout, frame_max]).

%% connection lifecycle
%%
%% all state transitions and terminations are marked with *...*
%%
%% The lifecycle begins with: start handshake_timeout timer, *pre-init*
%%
%% all states, unless specified otherwise:
%%   socket error -> *exit*
%%   socket close -> *throw*
%%   writer send failure -> *throw*
%%   forced termination -> *exit*
%%   handshake_timeout -> *throw*
%% pre-init:
%%   receive protocol header -> send connection.start, *starting*
%% starting:
%%   receive connection.start_ok -> send connection.tune, *tuning*
%% tuning:
%%   receive connection.tune_ok -> start heartbeats, *opening*
%% opening:
%%   receive connection.open -> send connection.open_ok, *running*
%% running:
%%   receive connection.close ->
%%     tell channels to terminate gracefully
%%     if no channels then send connection.close_ok, start
%%        terminate_connection timer, *closed*
%%     else *closing*
%%   forced termination
%%   -> wait for channels to terminate forcefully, start
%%      terminate_connection timer, send close, *exit*
%%   channel exit with hard error
%%   -> log error, wait for channels to terminate forcefully, start
%%      terminate_connection timer, send close, *closed*
%%   channel exit with soft error
%%   -> log error, mark channel as closing, *running*
%%   handshake_timeout -> ignore, *running*
%%   heartbeat timeout -> *throw*
%% closing:
%%   socket close -> *terminate*
%%   receive frame -> ignore, *closing*
%%   handshake_timeout -> ignore, *closing*
%%   heartbeat timeout -> *throw*
%%   channel exit with hard error
%%   -> log error, wait for channels to terminate forcefully, start
%%      terminate_connection timer, send close, *closed*
%%   channel exit with soft error
%%   -> log error, mark channel as closing
%%      if last channel to exit then send connection.close_ok,
%%         start terminate_connection timer, *closed*
%%      else *closing*
%%   channel exits normally
%%   -> if last channel to exit then send connection.close_ok,
%%      start terminate_connection timer, *closed*
%% closed:
%%   socket close -> *terminate*
%%   receive connection.close_ok -> self() ! terminate_connection,
%%     *closed*
%%   receive frame -> ignore, *closed*
%%   terminate_connection timeout -> *terminate*
%%   handshake_timeout -> ignore, *closed*
%%   heartbeat timeout -> *throw*
%%   channel exit -> log error, *closed*
%%
%%
%% TODO: refactor the code so that the above is obvious

%%----------------------------------------------------------------------------

-ifdef(use_specs).

-spec(info/1 :: (pid()) -> [info()]).
-spec(info/2 :: (pid(), [info_key()]) -> [info()]).

-endif.

%%--------------------------------------------------------------------------

start_link() ->
    {ok, proc_lib:spawn_link(?MODULE, init, [self()])}.

init(Parent) ->
    Deb = sys:debug_options([]),
    receive
        {go, Sock} -> start_connection(Parent, Deb, Sock)
    end.

system_continue(Parent, Deb, State) ->
    ?MODULE:mainloop(Parent, Deb, State).

system_terminate(Reason, _Parent, _Deb, _State) ->
    exit(Reason).

system_code_change(Misc, _Module, _OldVsn, _Extra) ->
    {ok, Misc}.

info(Pid) ->
    gen_server:call(Pid, info, infinity).

info(Pid, Items) ->
    case gen_server:call(Pid, {info, Items}, infinity) of
        {ok, Res}      -> Res;
        {error, Error} -> throw(Error)
    end.

setup_profiling() ->
    Value = rabbit_misc:get_config(profiling_enabled, false),
    case Value of
        once ->
            rabbit_log:info("Enabling profiling for this connection, "
                            "and disabling for subsequent.~n"),
            rabbit_misc:set_config(profiling_enabled, false),
            fprof:trace(start);
        true ->
            rabbit_log:info("Enabling profiling for this connection.~n"),
            fprof:trace(start);
        false ->
            ok
    end,
    Value.

teardown_profiling(Value) ->
    case Value of
        false ->
            ok;
        _ ->
            rabbit_log:info("Completing profiling for this connection.~n"),
            fprof:trace(stop),
            fprof:profile(),
            fprof:analyse([{dest, []}, {cols, 100}])
    end.

inet_op(F) -> rabbit_misc:throw_on_error(inet_error, F).

peername(Sock) ->   
    try
        {Address, Port} = inet_op(fun () -> rabbit_net:peername(Sock) end),
        AddressS = inet_parse:ntoa(Address),
        {AddressS, Port}
    catch
        Ex -> rabbit_log:error("error on TCP connection ~p:~p~n",
                               [self(), Ex]),
              rabbit_log:info("closing TCP connection ~p", [self()]),
              exit(normal)
    end.

start_connection(Parent, Deb, ClientSock) ->
    process_flag(trap_exit, true),
    {PeerAddressS, PeerPort} = peername(ClientSock),
    ProfilingValue = setup_profiling(),
    try 
        rabbit_log:info("starting TCP connection ~p from ~s:~p~n",
                        [self(), PeerAddressS, PeerPort]),
        erlang:send_after(?HANDSHAKE_TIMEOUT * 1000, self(),
                          handshake_timeout),
        mainloop(Parent, Deb, switch_callback(
                                #v1{sock = ClientSock,
                                    connection = #connection{
                                      user = none,
                                      timeout_sec = ?HANDSHAKE_TIMEOUT,
                                      frame_max = ?FRAME_MIN_SIZE,
                                      vhost = none},
                                    callback = uninitialized_callback,
                                    recv_ref = none,
                                    connection_state = pre_init},
                                handshake, 8))
    catch
        Ex -> (if Ex == connection_closed_abruptly ->
                       fun rabbit_log:warning/2;
                  true ->
                       fun rabbit_log:error/2
               end)("exception on TCP connection ~p from ~s:~p~n~p~n",
                    [self(), PeerAddressS, PeerPort, Ex])
    after
        rabbit_log:info("closing TCP connection ~p from ~s:~p~n",
                        [self(), PeerAddressS, PeerPort]),
        %% We don't close the socket explicitly. The reader is the
        %% controlling process and hence its termination will close
        %% the socket. Furthermore, gen_tcp:close/1 waits for pending
        %% output to be sent, which results in unnecessary delays.
        %%
        %% gen_tcp:close(ClientSock),
        teardown_profiling(ProfilingValue)
    end,
    done.

mainloop(Parent, Deb, State = #v1{sock= Sock, recv_ref = Ref}) ->
    %%?LOGDEBUG("Reader mainloop: ~p bytes available, need ~p~n", [HaveBytes, WaitUntilNBytes]),
    receive
        {inet_async, Sock, Ref, {ok, Data}} ->
            {State1, Callback1, Length1} =
                handle_input(State#v1.callback, Data,
                             State#v1{recv_ref = none}),
            mainloop(Parent, Deb,
                     switch_callback(State1, Callback1, Length1));
        {inet_async, Sock, Ref, {error, closed}} ->
            if State#v1.connection_state =:= closed ->
                    State;
               true ->
                    throw(connection_closed_abruptly)
            end;
        {inet_async, Sock, Ref, {error, Reason}} ->
            throw({inet_error, Reason});
        {'EXIT', Parent, Reason} ->
            if State#v1.connection_state =:= running ->
                    send_exception(State, 0,
                        rabbit_misc:amqp_error(connection_forced,
                            "broker forced connection closure with reason '~w'",
                            [Reason], none));
               true -> ok
            end,
            %% this is what we are expected to do according to 
            %% http://www.erlang.org/doc/man/sys.html
            %%
            %% If we wanted to be *really* nice we should wait for a
            %% while for clients to close the socket at their end,
            %% just as we do in the ordinary error case. However,
            %% since this termination is initiated by our parent it is
            %% probably more important to exit quickly.
            exit(Reason);
        {channel_exit, _Chan, E = {writer, send_failed, _Error}} ->
            throw(E);
        {channel_exit, Channel, Reason} ->
            mainloop(Parent, Deb, handle_channel_exit(Channel, Reason, State));
        {'EXIT', Pid, Reason} ->
            mainloop(Parent, Deb, handle_dependent_exit(Pid, Reason, State));
        terminate_connection ->
            State;
        handshake_timeout ->
            if State#v1.connection_state =:= running orelse
               State#v1.connection_state =:= closing orelse
               State#v1.connection_state =:= closed ->
                    mainloop(Parent, Deb, State);
               true ->
                    throw({handshake_timeout, State#v1.callback})
            end;
        timeout ->
            throw({timeout, State#v1.connection_state});
        {'$gen_call', From, info} ->
            gen_server:reply(From, infos(?INFO_KEYS, State)),
            mainloop(Parent, Deb, State);
        {'$gen_call', From, {info, Items}} ->
            gen_server:reply(From, try {ok, infos(Items, State)}
                                   catch Error -> {error, Error}
                                   end),
            mainloop(Parent, Deb, State);
        {system, From, Request} ->
            sys:handle_system_msg(Request, From,
                                  Parent, ?MODULE, Deb, State);
        Other ->
            %% internal error -> something worth dying for
            exit({unexpected_message, Other})
    end.

switch_callback(OldState, NewCallback, Length) ->
    Ref = inet_op(fun () -> rabbit_net:async_recv(
                              OldState#v1.sock, Length, infinity) end),
    OldState#v1{callback = NewCallback,
                recv_ref = Ref}.

close_connection(State = #v1{connection = #connection{
                               timeout_sec = TimeoutSec}}) ->
    %% We terminate the connection after the specified interval, but
    %% no later than ?CLOSING_TIMEOUT seconds.
    TimeoutMillisec =
        1000 * if TimeoutSec > 0 andalso
                  TimeoutSec < ?CLOSING_TIMEOUT -> TimeoutSec;
                  true -> ?CLOSING_TIMEOUT
               end,
    erlang:send_after(TimeoutMillisec, self(), terminate_connection),
    State#v1{connection_state = closed}.

close_channel(Channel, State) ->
    put({channel, Channel}, closing),
    State.

handle_channel_exit(Channel, Reason, State) ->
    handle_exception(State, Channel, Reason).

handle_dependent_exit(Pid, normal, State) ->
    erase({chpid, Pid}),
    maybe_close(State);
handle_dependent_exit(Pid, Reason, State) ->
    case channel_cleanup(Pid) of
        undefined -> exit({abnormal_dependent_exit, Pid, Reason});
        Channel   -> maybe_close(handle_exception(State, Channel, Reason))
    end.

channel_cleanup(Pid) ->
    case get({chpid, Pid}) of
        undefined          -> undefined;
        {channel, Channel} -> erase({channel, Channel}),
                              erase({chpid, Pid}),
                              Channel
    end.

all_channels() -> [Pid || {{chpid, Pid},_} <- get()].

terminate_channels() ->
    NChannels = length([exit(Pid, normal) || Pid <- all_channels()]),
    if NChannels > 0 ->
            Timeout = 1000 * ?CHANNEL_TERMINATION_TIMEOUT * NChannels,
            TimerRef = erlang:send_after(Timeout, self(), cancel_wait),
            wait_for_channel_termination(NChannels, TimerRef);
       true -> ok
    end.

wait_for_channel_termination(0, TimerRef) ->
    case erlang:cancel_timer(TimerRef) of
        false -> receive
                     cancel_wait -> ok
                 end;
        _     -> ok
    end;

wait_for_channel_termination(N, TimerRef) ->
    receive
        {'EXIT', Pid, Reason} ->
            case channel_cleanup(Pid) of
                undefined ->
                    exit({abnormal_dependent_exit, Pid, Reason});
                Channel ->
                    case Reason of
                        normal -> ok;
                        _ ->
                            rabbit_log:error(
                              "connection ~p, channel ~p - "
                              "error while terminating:~n~p~n",
                              [self(), Channel, Reason])
                    end,
                    wait_for_channel_termination(N-1, TimerRef)
            end;
        cancel_wait ->
            exit(channel_termination_timeout)
    end.

maybe_close(State = #v1{connection_state = closing}) ->
    case all_channels() of
        [] -> ok = send_on_channel0(
                     State#v1.sock, #'connection.close_ok'{}),
              close_connection(State);
        _  -> State
    end;
maybe_close(State) ->
    State.

handle_frame(Type, 0, Payload, State = #v1{connection_state = CS})
  when CS =:= closing; CS =:= closed ->
    case analyze_frame(Type, Payload) of
        {method, MethodName, FieldsBin} ->
            handle_method0(MethodName, FieldsBin, State);
        _Other -> State
    end;
handle_frame(_Type, _Channel, _Payload, State = #v1{connection_state = CS})
  when CS =:= closing; CS =:= closed ->
    State;
handle_frame(Type, 0, Payload, State) ->
    case analyze_frame(Type, Payload) of
        error     -> throw({unknown_frame, 0, Type, Payload});
        heartbeat -> State;
        {method, MethodName, FieldsBin} ->
            handle_method0(MethodName, FieldsBin, State);
        Other -> throw({unexpected_frame_on_channel0, Other})
    end;
handle_frame(Type, Channel, Payload, State) ->
    case analyze_frame(Type, Payload) of
        error         -> throw({unknown_frame, Channel, Type, Payload});
        heartbeat     -> throw({unexpected_heartbeat_frame, Channel});
        AnalyzedFrame ->
            %%?LOGDEBUG("Ch ~p Frame ~p~n", [Channel, AnalyzedFrame]),
            case get({channel, Channel}) of
                {chpid, ChPid} ->
                    case AnalyzedFrame of
                        {method, 'channel.close', _} ->
                            erase({channel, Channel});
                        _ -> ok
                    end,
                    ok = rabbit_framing_channel:process(ChPid, AnalyzedFrame),
                    State;
                closing ->
                    %% According to the spec, after sending a
                    %% channel.close we must ignore all frames except
                    %% channel.close_ok.
                    case AnalyzedFrame of
                        {method, 'channel.close_ok', _} ->
                            erase({channel, Channel});
                        _ -> ok
                    end,
                    State;
                undefined ->
                    case State#v1.connection_state of
                        running -> ok = send_to_new_channel(
                                          Channel, AnalyzedFrame, State),
                                   State;
                        Other   -> throw({channel_frame_while_starting,
                                          Channel, Other, AnalyzedFrame})
                    end
            end
    end.

analyze_frame(?FRAME_METHOD, <<ClassId:16, MethodId:16, MethodFields/binary>>) ->
    {method, rabbit_framing:lookup_method_name({ClassId, MethodId}), MethodFields};
analyze_frame(?FRAME_HEADER, <<ClassId:16, Weight:16, BodySize:64, Properties/binary>>) ->
    {content_header, ClassId, Weight, BodySize, Properties};
analyze_frame(?FRAME_BODY, Body) ->
    {content_body, Body};
analyze_frame(?FRAME_HEARTBEAT, <<>>) ->
    heartbeat;
analyze_frame(_Type, _Body) ->
    error.

handle_input(frame_header, <<Type:8,Channel:16,PayloadSize:32>>, State) ->
    %%?LOGDEBUG("Got frame header: ~p/~p/~p~n", [Type, Channel, PayloadSize]),
    {State, {frame_payload, Type, Channel, PayloadSize}, PayloadSize + 1};

handle_input({frame_payload, Type, Channel, PayloadSize}, PayloadAndMarker, State) ->
    case PayloadAndMarker of
        <<Payload:PayloadSize/binary, ?FRAME_END>> ->
            %%?LOGDEBUG("Frame completed: ~p/~p/~p~n", [Type, Channel, Payload]),
            NewState = handle_frame(Type, Channel, Payload, State),
            {NewState, frame_header, 7};
        _ ->
            throw({bad_payload, PayloadAndMarker})
    end;

handle_input(handshake, <<"AMQP",0,ProtocolMajor,ProtocolMinor,ProtocolRevision>>, State) ->
    %% 0-9-1 style protocol header.
    check_protocol_header(ProtocolMajor, ProtocolMinor, ProtocolRevision, State);
handle_input(handshake, <<"AMQP",1,1,ProtocolMajor,ProtocolMinor>>, State) ->
    %% 0-8 and 0-9 style protocol header.
    check_protocol_header(ProtocolMajor, ProtocolMinor, 0, State);

handle_input(handshake, Other, #v1{sock = Sock}) ->
    ok = inet_op(fun () -> gen_tcp:send(
                             Sock, <<"AMQP",1,1,
                                    ?PROTOCOL_VERSION_MAJOR,
                                    ?PROTOCOL_VERSION_MINOR>>) end),
    throw({bad_header, Other});

handle_input(Callback, Data, _State) ->
    throw({bad_input, Callback, Data}).

check_protocol_header(ProtocolMajor, ProtocolMinor, _ProtocolRevision,
                      State = #v1{sock = Sock, connection = Connection}) ->
    case check_version({ProtocolMajor, ProtocolMinor},
                       {?PROTOCOL_VERSION_MAJOR, ?PROTOCOL_VERSION_MINOR}) of
        true ->
            {ok, Product} = application:get_key(id),
            {ok, Version} = application:get_key(vsn),
            ok = send_on_channel0(
                   Sock,
                   #'connection.start'{
                     version_major = ?PROTOCOL_VERSION_MAJOR,
                     version_minor = ?PROTOCOL_VERSION_MINOR,
                     server_properties =
                     [{list_to_binary(K), longstr, list_to_binary(V)} ||
                         {K, V} <-
                             [{"product",     Product},
                              {"version",     Version},
                              {"platform",    "Erlang/OTP"},
                              {"copyright",   ?COPYRIGHT_MESSAGE},
                              {"information", ?INFORMATION_MESSAGE}]],
                     mechanisms = <<"PLAIN AMQPLAIN">>,
                     locales = <<"en_US">> }),
            {State#v1{connection = Connection#connection{
                                     timeout_sec = ?NORMAL_TIMEOUT},
                      connection_state = starting},
             frame_header, 7};
        false ->
            throw({bad_version, ProtocolMajor, ProtocolMinor})
<<<<<<< HEAD
    end.
=======
    end;

handle_input(handshake, Other, #v1{sock = Sock}) ->
    ok = inet_op(fun () -> rabbit_net:send(
                             Sock, <<"AMQP",1,1,
                                    ?PROTOCOL_VERSION_MAJOR,
                                    ?PROTOCOL_VERSION_MINOR>>) end),
    throw({bad_header, Other});

handle_input(Callback, Data, _State) ->
    throw({bad_input, Callback, Data}).
>>>>>>> 1ff98eb5

%% the 0-8 spec, confusingly, defines the version as 8-0
adjust_version({8,0})   -> {0,8};
adjust_version(Version) -> Version.
check_version(ClientVersion, ServerVersion) ->
    {ClientMajor, ClientMinor} = adjust_version(ClientVersion),
    {ServerMajor, ServerMinor} = adjust_version(ServerVersion),
    ClientMajor > ServerMajor
        orelse
          (ClientMajor == ServerMajor andalso
           ClientMinor >= ServerMinor).

%%--------------------------------------------------------------------------

handle_method0(MethodName, FieldsBin, State) ->
    try
        handle_method0(rabbit_framing:decode_method_fields(
                         MethodName, FieldsBin),
                       State)
    catch exit:Reason ->
            CompleteReason = case Reason of
                                 #amqp_error{method = none} ->
                                     Reason#amqp_error{method = MethodName};
                                 OtherReason -> OtherReason
                             end,
            case State#v1.connection_state of
                running -> send_exception(State, 0, CompleteReason);
                Other   -> throw({channel0_error, Other, CompleteReason})
            end
    end.

handle_method0(#'connection.start_ok'{mechanism = Mechanism,
                                      response = Response},
               State = #v1{connection_state = starting,
                           connection = Connection,
                           sock = Sock}) ->
    User = rabbit_access_control:check_login(Mechanism, Response),
    ok = send_on_channel0(
           Sock,
           #'connection.tune'{channel_max = 0,
                              %% set to zero once QPid fix their negotiation
                              frame_max = 131072,
                              heartbeat = 0}),
    State#v1{connection_state = tuning,
             connection = Connection#connection{user = User}};
handle_method0(#'connection.tune_ok'{channel_max = _ChannelMax,
                                     frame_max = FrameMax,
                                     heartbeat = ClientHeartbeat},
               State = #v1{connection_state = tuning,
                           connection = Connection,
                           sock = Sock}) ->
    %% if we have a channel_max limit that the client wishes to
    %% exceed, die as per spec.  Not currently a problem, so we ignore
    %% the client's channel_max parameter.
    rabbit_heartbeat:start_heartbeat(Sock, ClientHeartbeat),
    State#v1{connection_state = opening,
             connection = Connection#connection{
                            timeout_sec = ClientHeartbeat,
                            frame_max = FrameMax}};
handle_method0(#'connection.open'{virtual_host = VHostPath},
               State = #v1{connection_state = opening,
                           connection = Connection = #connection{
                                          user = User},
                           sock = Sock}) ->
    ok = rabbit_access_control:check_vhost_access(User, VHostPath),
    NewConnection = Connection#connection{vhost = VHostPath},
    ok = send_on_channel0(
           Sock,
           #'connection.open_ok'{deprecated_known_hosts = <<>>}),
    State#v1{connection_state = running,
             connection = NewConnection};
handle_method0(#'connection.close'{},
               State = #v1{connection_state = running}) ->
    lists:foreach(fun rabbit_framing_channel:shutdown/1, all_channels()),
    maybe_close(State#v1{connection_state = closing});
handle_method0(#'connection.close_ok'{},
               State = #v1{connection_state = closed}) ->
    self() ! terminate_connection,
    State;
handle_method0(_Method, State = #v1{connection_state = CS})
  when CS =:= closing; CS =:= closed ->
    State;
handle_method0(_Method, #v1{connection_state = S}) ->
    rabbit_misc:protocol_error(
      channel_error, "unexpected method in connection state ~w", [S]).

send_on_channel0(Sock, Method) ->
    ok = rabbit_writer:internal_send_command(Sock, 0, Method).

%%--------------------------------------------------------------------------

infos(Items, State) -> [{Item, i(Item, State)} || Item <- Items].

i(pid, #v1{}) ->
    self();
i(address, #v1{sock = Sock}) ->
    {ok, {A, _}} = rabbit_net:sockname(Sock),
    A;
i(port, #v1{sock = Sock}) ->
    {ok, {_, P}} = rabbit_net:sockname(Sock),
    P;
i(peer_address, #v1{sock = Sock}) ->
    {ok, {A, _}} = rabbit_net:peername(Sock),
    A;
i(peer_port, #v1{sock = Sock}) ->
    {ok, {_, P}} = rabbit_net:peername(Sock),
    P;
i(SockStat, #v1{sock = Sock}) when SockStat =:= recv_oct;
                                   SockStat =:= recv_cnt; 
                                   SockStat =:= send_oct;
                                   SockStat =:= send_cnt;
                                   SockStat =:= send_pend ->
    case rabbit_net:getstat(Sock, [SockStat]) of
        {ok, [{SockStat, StatVal}]} -> StatVal;
        {error, einval}             -> undefined;
        {error, Error}              -> throw({cannot_get_socket_stats, Error})
    end;
i(state, #v1{connection_state = S}) ->
    S;
i(channels, #v1{}) ->
    length(all_channels());
i(user, #v1{connection = #connection{user = #user{username = Username}}}) ->
    Username;
i(user, #v1{connection = #connection{user = none}}) ->
    '';
i(vhost, #v1{connection = #connection{vhost = VHost}}) ->
    VHost;
i(timeout, #v1{connection = #connection{timeout_sec = Timeout}}) ->
    Timeout;
i(frame_max, #v1{connection = #connection{frame_max = FrameMax}}) ->
    FrameMax;
i(Item, #v1{}) ->
    throw({bad_argument, Item}).

%%--------------------------------------------------------------------------

send_to_new_channel(Channel, AnalyzedFrame, State) ->
    #v1{sock = Sock, connection = #connection{
                       frame_max = FrameMax,
                       user = #user{username = Username},
                       vhost = VHost}} = State,
    WriterPid = rabbit_writer:start(Sock, Channel, FrameMax),
    ChPid = rabbit_framing_channel:start_link(
              fun rabbit_channel:start_link/5,
              [Channel, self(), WriterPid, Username, VHost]),
    put({channel, Channel}, {chpid, ChPid}),
    put({chpid, ChPid}, {channel, Channel}),
    ok = rabbit_framing_channel:process(ChPid, AnalyzedFrame).

log_channel_error(ConnectionState, Channel, Reason) ->
    rabbit_log:error("connection ~p (~p), channel ~p - error:~n~p~n",
                     [self(), ConnectionState, Channel, Reason]).

handle_exception(State = #v1{connection_state = closed}, Channel, Reason) ->
    log_channel_error(closed, Channel, Reason),
    State;
handle_exception(State = #v1{connection_state = CS}, Channel, Reason) ->
    log_channel_error(CS, Channel, Reason),
    send_exception(State, Channel, Reason).

send_exception(State, Channel, Reason) ->
    {ShouldClose, CloseChannel, CloseMethod} = map_exception(Channel, Reason),
    NewState = case ShouldClose of
                   true  -> terminate_channels(),
                            close_connection(State);
                   false -> close_channel(Channel, State)
               end,
    ok = rabbit_writer:internal_send_command(
           NewState#v1.sock, CloseChannel, CloseMethod),
    NewState.

map_exception(Channel, Reason) ->
    {SuggestedClose, ReplyCode, ReplyText, FailedMethod} =
        lookup_amqp_exception(Reason),
    ShouldClose = SuggestedClose or (Channel == 0),
    {ClassId, MethodId} = case FailedMethod of
                              {_, _} -> FailedMethod;
                              none -> {0, 0};
                              _ -> rabbit_framing:method_id(FailedMethod)
                          end,
    {CloseChannel, CloseMethod} =
        case ShouldClose of
            true -> {0, #'connection.close'{reply_code = ReplyCode,
                                            reply_text = ReplyText,
                                            class_id = ClassId,
                                            method_id = MethodId}};
            false -> {Channel, #'channel.close'{reply_code = ReplyCode,
                                                reply_text = ReplyText,
                                                class_id = ClassId,
                                                method_id = MethodId}}
        end,
    {ShouldClose, CloseChannel, CloseMethod}.

%% FIXME: this clause can go when we move to AMQP spec >=8.1
lookup_amqp_exception(#amqp_error{name        = precondition_failed,
                                  explanation = Expl,
                                  method      = Method}) ->
    ExplBin = amqp_exception_explanation(<<"PRECONDITION_FAILED">>, Expl),
    {false, 406, ExplBin, Method};
lookup_amqp_exception(#amqp_error{name        = Name,
                                  explanation = Expl,
                                  method      = Method}) ->
    {ShouldClose, Code, Text} = rabbit_framing:lookup_amqp_exception(Name),
    ExplBin = amqp_exception_explanation(Text, Expl),
    {ShouldClose, Code, ExplBin, Method};
lookup_amqp_exception(Other) ->
    rabbit_log:warning("Non-AMQP exit reason '~p'~n", [Other]),
    {ShouldClose, Code, Text} =
        rabbit_framing:lookup_amqp_exception(internal_error),
    {ShouldClose, Code, Text, none}.

amqp_exception_explanation(Text, Expl) ->
    ExplBin = list_to_binary(Expl),
    CompleteTextBin = <<Text/binary, " - ", ExplBin/binary>>,
    if size(CompleteTextBin) > 255 -> <<CompleteTextBin:252/binary, "...">>;
       true                        -> CompleteTextBin
    end.<|MERGE_RESOLUTION|>--- conflicted
+++ resolved
@@ -489,9 +489,8 @@
 handle_input(handshake, <<"AMQP",1,1,ProtocolMajor,ProtocolMinor>>, State) ->
     %% 0-8 and 0-9 style protocol header.
     check_protocol_header(ProtocolMajor, ProtocolMinor, 0, State);
-
 handle_input(handshake, Other, #v1{sock = Sock}) ->
-    ok = inet_op(fun () -> gen_tcp:send(
+    ok = inet_op(fun () -> rabbit_net:send(
                              Sock, <<"AMQP",1,1,
                                     ?PROTOCOL_VERSION_MAJOR,
                                     ?PROTOCOL_VERSION_MINOR>>) end),
@@ -528,21 +527,7 @@
              frame_header, 7};
         false ->
             throw({bad_version, ProtocolMajor, ProtocolMinor})
-<<<<<<< HEAD
-    end.
-=======
-    end;
-
-handle_input(handshake, Other, #v1{sock = Sock}) ->
-    ok = inet_op(fun () -> rabbit_net:send(
-                             Sock, <<"AMQP",1,1,
-                                    ?PROTOCOL_VERSION_MAJOR,
-                                    ?PROTOCOL_VERSION_MINOR>>) end),
-    throw({bad_header, Other});
-
-handle_input(Callback, Data, _State) ->
-    throw({bad_input, Callback, Data}).
->>>>>>> 1ff98eb5
+    end.
 
 %% the 0-8 spec, confusingly, defines the version as 8-0
 adjust_version({8,0})   -> {0,8};
