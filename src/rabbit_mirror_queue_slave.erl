--- conflicted
+++ resolved
@@ -27,13 +27,8 @@
 -export([start_link/1, set_maximum_since_use/2, info/1]).
 
 -export([init/1, handle_call/3, handle_cast/2, handle_info/2, terminate/2,
-<<<<<<< HEAD
          code_change/3, handle_pre_hibernate/1, prioritise_call/4,
-         prioritise_cast/3, prioritise_info/3]).
-=======
-         code_change/3, handle_pre_hibernate/1, prioritise_call/3,
-         prioritise_cast/2, prioritise_info/2, format_message_queue/2]).
->>>>>>> ba3596c9
+         prioritise_cast/3, prioritise_info/3, format_message_queue/2]).
 
 -export([joined/2, members_changed/3, handle_msg/3]).
 
