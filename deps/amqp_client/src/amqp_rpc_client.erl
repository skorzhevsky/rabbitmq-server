%%   The contents of this file are subject to the Mozilla Public License
%%   Version 1.1 (the "License"); you may not use this file except in
%%   compliance with the License. You may obtain a copy of the License at
%%   http://www.mozilla.org/MPL/
%%
%%   Software distributed under the License is distributed on an "AS IS"
%%   basis, WITHOUT WARRANTY OF ANY KIND, either express or implied. See the
%%   License for the specific language governing rights and limitations
%%   under the License.
%%
%%   The Original Code is the RabbitMQ Erlang Client.
%%
%%   The Initial Developers of the Original Code are LShift Ltd.,
%%   Cohesive Financial Technologies LLC., and Rabbit Technologies Ltd.
%%
%%   Portions created by LShift Ltd., Cohesive Financial
%%   Technologies LLC., and Rabbit Technologies Ltd. are Copyright (C)
%%   2007 LShift Ltd., Cohesive Financial Technologies LLC., and Rabbit
%%   Technologies Ltd.;
%%
%%   All Rights Reserved.
%%
%%   Contributor(s): Ben Hood <0x6e6562@gmail.com>.
%%

%% @doc This module allows the simple execution of an asynchronous RPC over 
%% AMQP. It frees a client programmer of the necessary having to AMQP
%% plumbing. Note that the this module does not handle any data encoding,
%% so it is up to the caller to marshall and unmarshall message payloads 
%% accordingly.
-module(amqp_rpc_client).

-include("amqp_client.hrl").

-behaviour(gen_server).

-export([start/2, stop/1]).
-export([call/2]).
-export([init/1, terminate/2, code_change/3, handle_call/3,
         handle_cast/2, handle_info/2]).

-record(state, {channel,
                reply_queue,
                exchange,
                routing_key,
                continuations = dict:new(),
                correlation_id = 0}).

%%--------------------------------------------------------------------------
%% API
%%--------------------------------------------------------------------------

%% @spec (Connection, Queue) -> RpcClient
%% where
%%      Connection = pid()
%%      Queue = binary()
%%      RpcClient = pid()
%% @doc Starts a new RPC client instance that sends requests to a
%% specified queue. This function returns the pid of the RPC client process
%% that can be used to invoke RPCs and stop the client.
start(Connection, Queue) ->
    {ok, Pid} = gen_server:start(?MODULE, [Connection, Queue], []),
    Pid.

%% @spec (RpcClient) -> ok
%% where
%%      RpcClient = pid()
%% @doc Stops an exisiting RPC client.
stop(Pid) ->
    gen_server:call(Pid, stop, infinity).

%% @spec (RpcClient, Payload) -> ok
%% where
%%      RpcClient = pid()
%%      Payload = binary()
%% @doc Invokes an RPC. Note the caller of this function is responsible for
%% encoding the request and decoding the response.
call(RpcClient, Payload) ->
    gen_server:call(RpcClient, {call, Payload}, infinity).

%%--------------------------------------------------------------------------
%% Plumbing
%%--------------------------------------------------------------------------

%% Sets up a reply queue for this client to listen on
setup_reply_queue(State = #state{channel = Channel}) ->
    #'queue.declare_ok'{queue = Q} =
        amqp_channel:call(Channel, #'queue.declare'{}),
    State#state{reply_queue = Q}.

%% Registers this RPC client instance as a consumer to handle rpc responses
setup_consumer(#state{channel = Channel, reply_queue = Q}) ->
    amqp_channel:subscribe(Channel, #'basic.consume'{queue = Q}, self()).

%% Publishes to the broker, stores the From address against
%% the correlation id and increments the correlationid for
%% the next request
publish(Payload, From,
        State = #state{channel = Channel,
                       reply_queue = Q,
                       exchange = X,
                       routing_key = RoutingKey,
                       correlation_id = CorrelationId,
                       continuations = Continuations}) ->
    Props = #'P_basic'{correlation_id = <<CorrelationId:64>>,
                       content_type = <<"application/octet-stream">>,
                       reply_to = Q},
    Publish = #'basic.publish'{exchange = X,
                               routing_key = RoutingKey,
                               mandatory = true},
    amqp_channel:call(Channel, Publish, #amqp_msg{props = Props,
                                                  payload = Payload}),
    State#state{correlation_id = CorrelationId + 1,
                continuations = dict:store(CorrelationId, From, Continuations)}.

%%--------------------------------------------------------------------------
%% gen_server callbacks
%%--------------------------------------------------------------------------

%% Sets up a reply queue and consumer within an existing channel
%% @private
init([Connection, RoutingKey]) ->
    {ok, Channel} = amqp_connection:open_channel(Connection),
    InitialState = #state{channel     = Channel,
                          exchange    = <<>>,
                          routing_key = RoutingKey},
    State = setup_reply_queue(InitialState),
    setup_consumer(State),
    {ok, State}.

%% Closes the channel this gen_server instance started
%% @private
terminate(_Reason, #state{channel = Channel}) ->
    amqp_channel:close(Channel),
    ok.

%% Handle the application initiated stop by just stopping this gen server
%% @private
handle_call(stop, _From, State) ->
    {stop, normal, ok, State};

%% @private
handle_call({call, Payload}, From, State) ->
    NewState = publish(Payload, From, State),
    {noreply, NewState}.

%% @private
handle_cast(_Msg, State) ->
    {noreply, State}.

%% @private
handle_info(#'basic.consume_ok'{}, State) ->
    {noreply, State};

%% @private
handle_info(#'basic.cancel_ok'{}, State) ->
    {stop, normal, State};

%% @private
handle_info({#'basic.deliver'{delivery_tag = DeliveryTag},
             #amqp_msg{props = #'P_basic'{correlation_id = <<Id:64>>},
                       payload = Payload}},
            State = #state{continuations = Conts, channel = Channel}) ->
    From = dict:fetch(Id, Conts),
    gen_server:reply(From, Payload),
    amqp_channel:call(Channel, #'basic.ack'{delivery_tag = DeliveryTag}),
<<<<<<< HEAD
    {noreply, State#rpc_c_state{continuations = dict:erase(Id, Conts)}}.
=======
    {noreply, State#state{continuations = dict:erase(Id, Conts) }}.
>>>>>>> da76756e

%% @private
code_change(_OldVsn, State, _Extra) ->
    State.<|MERGE_RESOLUTION|>--- conflicted
+++ resolved
@@ -164,11 +164,7 @@
     From = dict:fetch(Id, Conts),
     gen_server:reply(From, Payload),
     amqp_channel:call(Channel, #'basic.ack'{delivery_tag = DeliveryTag}),
-<<<<<<< HEAD
-    {noreply, State#rpc_c_state{continuations = dict:erase(Id, Conts)}}.
-=======
     {noreply, State#state{continuations = dict:erase(Id, Conts) }}.
->>>>>>> da76756e
 
 %% @private
 code_change(_OldVsn, State, _Extra) ->
