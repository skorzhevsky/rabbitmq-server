# vim:sw=2:et:

# Use a real VM so we can install all the packages we want.
sudo: required

language: erlang
notifications:
  email:
    - alerts@rabbitmq.com
addons:
  apt:
    sources:
      - sourceline: deb https://packages.erlang-solutions.com/ubuntu precise contrib
        key_url: https://packages.erlang-solutions.com/ubuntu/erlang_solutions.asc
    packages:
      # Use Elixir from Erlang Solutions. The provided Elixir is
      # installed with kiex but is old. By using an prebuilt Debian
      # package, we save the compilation time.
      - elixir
      - python3
      - xsltproc
otp_release:
  - "18.3"
  - "19.0"
<<<<<<< HEAD
=======
  - "19.1"
  - "19.2"
>>>>>>> 9e0c501d

before_script:
  # The checkout made by Travis is a "detached HEAD" and branches
  # information is missing. Our Erlang.mk's git_rmq fetch method relies
  # on it, so we need to restore it.
  #
  # We simply fetch master and, if it exists, stable branches. A branch
  # is created, pointing to the detached HEAD.
  - |
    git checkout -B "${TRAVIS_TAG:-${TRAVIS_BRANCH}}"
    git remote add upstream https://github.com/$TRAVIS_REPO_SLUG.git
    git fetch upstream stable:stable || :
    git fetch upstream master:master || :
  # Remove all kiex installations. This makes sure that the Erlang
  # Solutions one is picked: it's after the kiex installations in $PATH.
  - echo YES | kiex implode

script: make tests

cache:
  apt: true<|MERGE_RESOLUTION|>--- conflicted
+++ resolved
@@ -22,11 +22,8 @@
 otp_release:
   - "18.3"
   - "19.0"
-<<<<<<< HEAD
-=======
   - "19.1"
   - "19.2"
->>>>>>> 9e0c501d
 
 before_script:
   # The checkout made by Travis is a "detached HEAD" and branches
