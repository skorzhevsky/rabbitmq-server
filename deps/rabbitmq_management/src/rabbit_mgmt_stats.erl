--- conflicted
+++ resolved
@@ -45,11 +45,7 @@
 %%----------------------------------------------------------------------------
 
 format(no_range, #stats{diffs = Diffs, base = Base}, Interval) ->
-<<<<<<< HEAD
-    Now = rabbit_mgmt_format:timestamp_ms(os:timestamp()),
-=======
-    Now = rabbit_mgmt_format:now_to_ms(erlang:now()),
->>>>>>> 89796d84
+    Now = rabbit_mgmt_format:now_to_ms(os:timestamp()),
     RangePoint = ((Now div Interval) * Interval) - Interval,
     Count = sum_entire_tree(gb_trees:iterator(Diffs), Base),
     {[{rate, format_rate(
