## The contents of this file are subject to the Mozilla Public License
## Version 1.1 (the "License"); you may not use this file except in
## compliance with the License. You may obtain a copy of the License
## at http://www.mozilla.org/MPL/
##
## Software distributed under the License is distributed on an "AS IS"
## basis, WITHOUT WARRANTY OF ANY KIND, either express or implied. See
## the License for the specific language governing rights and
## limitations under the License.
##
## The Original Code is RabbitMQ.
##
## The Initial Developer of the Original Code is GoPivotal, Inc.
## Copyright (c) 2007-2016 Pivotal Software, Inc.  All rights reserved.


defmodule SetUserTagsCommand do

  @behaviour CommandBehaviour
  @flags []
  def merge_defaults(args, opts), do: {args, opts}

<<<<<<< HEAD
  def validate([], _), do: {:validation_failure, :not_enough_args}
  def validate(_, _), do: :ok
  def run([user | tags], %{node: node_name}) do
=======
  def switches(), do: []

  def run([], _), do: {:not_enough_args, []}
  def run([user | tags] = args, %{node: node_name} = opts) do
    info(args, opts)
>>>>>>> 228722f9
    node_name
    |> Helpers.parse_node
    |> :rabbit_misc.rpc_call(
        :rabbit_auth_backend_internal,
        :set_tags,
        [user, tags]
      )
  end

  def usage, do: "set_user_tags <user> <tag> [...]"

  def flags, do: @flags

  def banner([user | tags], _), do: "Setting tags for user \"#{user}\" to [#{tags |> Enum.join(", ")}] ..."
end<|MERGE_RESOLUTION|>--- conflicted
+++ resolved
@@ -20,17 +20,10 @@
   @flags []
   def merge_defaults(args, opts), do: {args, opts}
 
-<<<<<<< HEAD
+  def switches(), do: []
   def validate([], _), do: {:validation_failure, :not_enough_args}
   def validate(_, _), do: :ok
   def run([user | tags], %{node: node_name}) do
-=======
-  def switches(), do: []
-
-  def run([], _), do: {:not_enough_args, []}
-  def run([user | tags] = args, %{node: node_name} = opts) do
-    info(args, opts)
->>>>>>> 228722f9
     node_name
     |> Helpers.parse_node
     |> :rabbit_misc.rpc_call(
