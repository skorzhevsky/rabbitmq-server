## The contents of this file are subject to the Mozilla Public License
## Version 1.1 (the "License"); you may not use this file except in
## compliance with the License. You may obtain a copy of the License
## at https://www.mozilla.org/MPL/
##
## Software distributed under the License is distributed on an "AS IS"
## basis, WITHOUT WARRANTY OF ANY KIND, either express or implied. See
## the License for the specific language governing rights and
## limitations under the License.
##
## The Original Code is RabbitMQ.
##
## The Initial Developer of the Original Code is Pivotal Software, Inc.
## Copyright (c) 2016-2017 Pivotal Software, Inc.  All rights reserved.

defmodule MemoryBreakdownCommandTest do
  use ExUnit.Case
  import TestHelper

  @command RabbitMQ.CLI.Diagnostics.Commands.MemoryBreakdownCommand

  setup_all do
    RabbitMQ.CLI.Core.Distribution.start()


    start_rabbitmq_app()

    on_exit([], fn ->
      start_rabbitmq_app()
    end)

    :ok
  end

  setup do
    {:ok, opts: %{
      node: get_rabbit_hostname(),
      timeout: 5000,
      unit: "gb"
    }}
  end

  test "validate: specifying a positional argument fails validation", context do
    assert @command.validate(["abc"], context[:opts]) ==
    {:validation_failure, :too_many_args}

    assert @command.validate(["abc", "def"], context[:opts]) ==
      {:validation_failure, :too_many_args}
  end

  test "validate: specifying no positional arguments and no options succeeds", context do
    assert @command.validate([], context[:opts]) == :ok
  end

  test "validate: specifying gigabytes as a --unit succeeds", context do
    assert @command.validate([], Map.merge(context[:opts], %{unit: "gb"})) == :ok
  end

  test "validate: specifying bytes as a --unit succeeds", context do
    assert @command.validate([], Map.merge(context[:opts], %{unit: "bytes"})) == :ok
  end

  test "validate: specifying megabytes as a --unit succeeds", context do
    assert @command.validate([], Map.merge(context[:opts], %{unit: "mb"})) == :ok
  end

  test "validate: specifying glip-glops as a --unit fails validation", context do
    assert @command.validate([], Map.merge(context[:opts], %{unit: "glip-glops"})) ==
    {:validation_failure, "unit 'glip-glops' is not supported. Please use one of: bytes, mb, gb"}
  end

  test "run: request to a non-existent RabbitMQ node returns a nodedown" do
<<<<<<< HEAD
    target = :jake@thedog

    opts = %{node: target, timeout: 5000, unit: "gb"}
=======
    opts = %{node: :jake@thedog, timeout: 200, unit: "gb"}
>>>>>>> 66d6cf11
    assert match?({:badrpc, _}, @command.run([], opts))
  end

  test "banner", context do
    s = @command.banner([], context[:opts])

    assert s =~ ~r/Reporting memory breakdown on node/
  end
end<|MERGE_RESOLUTION|>--- conflicted
+++ resolved
@@ -70,13 +70,7 @@
   end
 
   test "run: request to a non-existent RabbitMQ node returns a nodedown" do
-<<<<<<< HEAD
-    target = :jake@thedog
-
-    opts = %{node: target, timeout: 5000, unit: "gb"}
-=======
     opts = %{node: :jake@thedog, timeout: 200, unit: "gb"}
->>>>>>> 66d6cf11
     assert match?({:badrpc, _}, @command.run([], opts))
   end
 
