%%  The contents of this file are subject to the Mozilla Public License
%%  Version 1.1 (the "License"); you may not use this file except in
%%  compliance with the License. You may obtain a copy of the License
%%  at http://www.mozilla.org/MPL/
%%
%%  Software distributed under the License is distributed on an "AS IS"
%%  basis, WITHOUT WARRANTY OF ANY KIND, either express or implied. See
%%  the License for the specific language governing rights and
%%  limitations under the License.
%%
%%  The Original Code is RabbitMQ.
%%
%%  The Initial Developer of the Original Code is VMware, Inc.
%%  Copyright (c) 2007-2012 VMware, Inc.  All rights reserved.
%%

-module(rabbit_top_wm_process).

<<<<<<< HEAD
-export([init/3, rest_init/2, to_json/2, resource_exists/2, content_types_provided/2,
=======
-export([init/1, to_json/2, resource_exists/2, content_types_provided/2,
>>>>>>> 2f6861e7
         is_authorized/2]).

-define(ADDITIONAL_INFO,
        [current_stacktrace, trap_exit, links, monitors, monitored_by]).

-include_lib("rabbitmq_management/include/rabbit_mgmt.hrl").
-include_lib("amqp_client/include/amqp_client.hrl").
-include_lib("webmachine/include/webmachine.hrl").

%%--------------------------------------------------------------------

<<<<<<< HEAD
init(_, _, _) ->
    {upgrade, protocol, cowboy_rest}.

rest_init(Req, _Opts) ->
    {ok, Req, #context{}}.
=======
init(_Config) -> {ok, #context{}}.
>>>>>>> 2f6861e7

content_types_provided(ReqData, Context) ->
   {[{"application/json", to_json}], ReqData, Context}.

to_json(ReqData, Context) ->
    rabbit_mgmt_util:reply(proc(ReqData), ReqData, Context).

resource_exists(ReqData, Context) ->
    {case proc(ReqData) of
         not_found -> false;
         _         -> true
     end, ReqData, Context}.

is_authorized(ReqData, Context) ->
    rabbit_mgmt_util:is_authorized_admin(ReqData, Context).

%%--------------------------------------------------------------------

proc(ReqData) ->
    PidBin = rabbit_mgmt_util:id(pid, ReqData),
    try list_to_pid(binary_to_list(PidBin)) of
        Pid -> case rabbit_top_worker:proc(Pid) of
                   {ok, Base} -> [{pid,  PidBin},
                                  {name, rabbit_top_util:obtain_name(Pid)}] ++
                                     Base ++
                                     case rabbit_top_util:safe_process_info(
                                            Pid, ?ADDITIONAL_INFO) of
                                         undefined -> [];
                                         Props     -> fmt(Props)
                                     end;
                   error      -> not_found
               end
    catch
        error:badarg ->
            not_found
    end.


fmt(Props) -> [{K, fmt(K, V)} || {K, V} <- Props].

fmt(links,              V) -> [rabbit_top_util:fmt(P) || P <- V, is_pid(P)];
fmt(monitors,           V) -> [rabbit_top_util:fmt(P) || {process, P} <- V];
fmt(monitored_by,       V) -> [rabbit_top_util:fmt(P) || P <- V];
fmt(current_stacktrace, V) -> rabbit_top_util:fmt(V);
fmt(_K,                 V) -> V.<|MERGE_RESOLUTION|>--- conflicted
+++ resolved
@@ -16,11 +16,7 @@
 
 -module(rabbit_top_wm_process).
 
-<<<<<<< HEAD
 -export([init/3, rest_init/2, to_json/2, resource_exists/2, content_types_provided/2,
-=======
--export([init/1, to_json/2, resource_exists/2, content_types_provided/2,
->>>>>>> 2f6861e7
          is_authorized/2]).
 
 -define(ADDITIONAL_INFO,
@@ -32,15 +28,11 @@
 
 %%--------------------------------------------------------------------
 
-<<<<<<< HEAD
 init(_, _, _) ->
     {upgrade, protocol, cowboy_rest}.
 
 rest_init(Req, _Opts) ->
     {ok, Req, #context{}}.
-=======
-init(_Config) -> {ok, #context{}}.
->>>>>>> 2f6861e7
 
 content_types_provided(ReqData, Context) ->
    {[{"application/json", to_json}], ReqData, Context}.
