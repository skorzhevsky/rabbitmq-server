%% The contents of this file are subject to the Mozilla Public License
%% Version 1.1 (the "License"); you may not use this file except in
%% compliance with the License. You may obtain a copy of the License
%% at http://www.mozilla.org/MPL/
%%
%% Software distributed under the License is distributed on an "AS IS"
%% basis, WITHOUT WARRANTY OF ANY KIND, either express or implied. See
%% the License for the specific language governing rights and
%% limitations under the License.
%%
%% The Original Code is RabbitMQ.
%%
%% The Initial Developer of the Original Code is GoPivotal, Inc.
%% Copyright (c) 2007-2016 Pivotal Software, Inc.  All rights reserved.
%%

-module(rabbit_mqtt_reader).
-behaviour(gen_server2).

-export([start_link/3]).
-export([init/1, handle_call/3, handle_cast/2, handle_info/2,
         code_change/3, terminate/2]).

-export([conserve_resources/3, start_keepalive/2]).

-export([ssl_login_name/1]).
-export([info/2]).

-include_lib("amqp_client/include/amqp_client.hrl").
-include("rabbit_mqtt.hrl").

-define(SIMPLE_METRICS, [pid, recv_oct, send_oct, reductions]).
-define(OTHER_METRICS, [recv_cnt, send_cnt, send_pend, garbage_collection, state]).

%%----------------------------------------------------------------------------

start_link(KeepaliveSup, Ref, Sock) ->
    Pid = proc_lib:spawn_link(?MODULE, init,
                              [[KeepaliveSup, Ref, Sock]]),

    %% In the event that somebody floods us with connections, the
    %% reader processes can spew log events at error_logger faster
    %% than it can keep up, causing its mailbox to grow unbounded
    %% until we eat all the memory available and crash. So here is a
    %% meaningless synchronous call to the underlying gen_event
    %% mechanism. When it returns the mailbox is drained, and we
    %% return to our caller to accept more connections.
    gen_event:which_handlers(error_logger),

    {ok, Pid}.

conserve_resources(Pid, _, {_, Conserve, _}) ->
    Pid ! {conserve_resources, Conserve},
    ok.

info(Pid, InfoItems) ->
    case InfoItems -- ?INFO_ITEMS of
        [] -> gen_server2:call(Pid, {info, InfoItems});
        UnknownItems -> throw({bad_argument, UnknownItems})
    end.

%%----------------------------------------------------------------------------

init([KeepaliveSup, Ref, Sock]) ->
    process_flag(trap_exit, true),
    rabbit_net:accept_ack(Ref, Sock),
    case rabbit_net:connection_string(Sock, inbound) of
        {ok, ConnStr} ->
            log(debug, "MQTT accepting TCP connection ~p (~s)~n", [self(), ConnStr]),
            rabbit_alarm:register(
              self(), {?MODULE, conserve_resources, []}),
            ProcessorState = rabbit_mqtt_processor:initial_state(Sock,ssl_login_name(Sock)),
            gen_server2:enter_loop(?MODULE, [],
             rabbit_event:init_stats_timer(
              control_throttle(
               #state{socket                 = Sock,
                      conn_name              = ConnStr,
                      await_recv             = false,
                      connection_state       = running,
                      received_connect_frame = false,
                      keepalive              = {none, none},
                      keepalive_sup          = KeepaliveSup,
                      conserve               = false,
                      parse_state            = rabbit_mqtt_frame:initial_state(),
                      proc_state             = ProcessorState }), #state.stats_timer),
             {backoff, 1000, 1000, 10000});
        {network_error, Reason} ->
            rabbit_net:fast_close(Sock),
            terminate({shutdown, Reason}, undefined);
        {error, enotconn} ->
            rabbit_net:fast_close(Sock),
            terminate(shutdown, undefined);
        {error, Reason} ->
            rabbit_net:fast_close(Sock),
            terminate({network_error, Reason}, undefined)
    end.

handle_call({info, InfoItems}, _From, State) ->
    Infos = lists:map(
        fun(InfoItem) ->
            {InfoItem, info_internal(InfoItem, State)}
        end,
        InfoItems),
    {reply, Infos, State};

handle_call(Msg, From, State) ->
    {stop, {mqtt_unexpected_call, Msg, From}, State}.

handle_cast(duplicate_id,
            State = #state{ proc_state = PState,
                            conn_name  = ConnName }) ->
    log(warning, "MQTT disconnecting duplicate client id ~p (~p)~n",
                 [rabbit_mqtt_processor:info(client_id, PState), ConnName]),
    {stop, {shutdown, duplicate_id}, State};

handle_cast(Msg, State) ->
    {stop, {mqtt_unexpected_cast, Msg}, State}.

handle_info({#'basic.deliver'{}, #amqp_msg{}, _DeliveryCtx} = Delivery,
            State = #state{ proc_state = ProcState }) ->
    callback_reply(State, rabbit_mqtt_processor:amqp_callback(Delivery,
                                                              ProcState));

handle_info(#'basic.ack'{} = Ack, State = #state{ proc_state = ProcState }) ->
    callback_reply(State, rabbit_mqtt_processor:amqp_callback(Ack, ProcState));

handle_info(#'basic.consume_ok'{}, State) ->
    {noreply, State, hibernate};

handle_info(#'basic.cancel'{}, State) ->
    {stop, {shutdown, subscription_cancelled}, State};

handle_info({'EXIT', _Conn, Reason}, State) ->
    {stop, {connection_died, Reason}, State};

handle_info({inet_reply, _Ref, ok}, State) ->
    {noreply, State, hibernate};

handle_info({inet_async, Sock, _Ref, {ok, Data}},
            State = #state{ socket = Sock, connection_state = blocked }) ->
    {noreply, State#state{ deferred_recv = Data }, hibernate};

handle_info({inet_async, Sock, _Ref, {ok, Data}},
            State = #state{ socket = Sock, connection_state = running }) ->
    process_received_bytes(
      Data, control_throttle(State #state{ await_recv = false }));

handle_info({inet_async, _Sock, _Ref, {error, Reason}}, State = #state {}) ->
    network_error(Reason, State);

handle_info({inet_reply, _Sock, {error, Reason}}, State = #state {}) ->
    network_error(Reason, State);

handle_info({conserve_resources, Conserve}, State) ->
    maybe_process_deferred_recv(
        control_throttle(State #state{ conserve = Conserve }));

handle_info({bump_credit, Msg}, State) ->
    credit_flow:handle_bump_msg(Msg),
    maybe_process_deferred_recv(control_throttle(State));

handle_info({start_keepalives, Keepalive},
            State = #state { keepalive_sup = KeepaliveSup, socket = Sock }) ->
    %% Only the client has the responsibility for sending keepalives
    SendFun = fun() -> ok end,
    Parent = self(),
    ReceiveFun = fun() -> Parent ! keepalive_timeout end,
    Heartbeater = rabbit_heartbeat:start(
                    KeepaliveSup, Sock, 0, SendFun, Keepalive, ReceiveFun),
    {noreply, State #state { keepalive = Heartbeater }};

handle_info(keepalive_timeout, State = #state {conn_name = ConnStr,
                                               proc_state = PState}) ->
    log(error, "closing MQTT connection ~p (keepalive timeout)~n", [ConnStr]),
    send_will_and_terminate(PState, {shutdown, keepalive_timeout}, State);

handle_info(emit_stats, State) ->
    {noreply, emit_stats(State), hibernate};

handle_info(Msg, State) ->
    {stop, {mqtt_unexpected_msg, Msg}, State}.

terminate(Reason, State) ->
    maybe_emit_stats(State),
    do_terminate(Reason, State).

do_terminate({network_error, {ssl_upgrade_error, closed}, ConnStr}, _State) ->
    log(error, "MQTT detected TLS upgrade error on ~s: connection closed~n",
       [ConnStr]);

do_terminate({network_error,
           {ssl_upgrade_error,
            {tls_alert, "handshake failure"}}, ConnStr}, _State) ->
    log(error, "MQTT detected TLS upgrade error on ~s: handshake failure~n",
       [ConnStr]);

do_terminate({network_error,
           {ssl_upgrade_error,
            {tls_alert, "unknown ca"}}, ConnStr}, _State) ->
    log(error, "MQTT detected TLS certificate verification error on ~s: alert 'unknown CA'~n",
       [ConnStr]);

do_terminate({network_error,
           {ssl_upgrade_error,
            {tls_alert, Alert}}, ConnStr}, _State) ->
    log(error, "MQTT detected TLS upgrade error on ~s: alert ~s~n",
       [ConnStr, Alert]);

do_terminate({network_error, {ssl_upgrade_error, Reason}, ConnStr}, _State) ->
    log(error, "MQTT detected TLS upgrade error on ~s: ~p~n",
        [ConnStr, Reason]);

do_terminate({network_error, Reason, ConnStr}, _State) ->
    log(error, "MQTT detected network error on ~s: ~p~n",
        [ConnStr, Reason]);

do_terminate({network_error, Reason}, _State) ->
    log(error, "MQTT detected network error: ~p~n", [Reason]);

do_terminate(normal, #state{proc_state = ProcState,
                         conn_name  = ConnName}) ->
    rabbit_mqtt_processor:close_connection(ProcState),
    log(info, "closing MQTT connection ~p (~s)~n", [self(), ConnName]),
    ok;

do_terminate(_Reason, #state{proc_state = ProcState}) ->
    rabbit_mqtt_processor:close_connection(ProcState),
    ok.

code_change(_OldVsn, State, _Extra) ->
    {ok, State}.

ssl_login_name(Sock) ->
  case rabbit_net:peercert(Sock) of
      {ok, C}              -> case rabbit_ssl:peer_cert_auth_name(C) of
                                    unsafe    -> none;
                                    not_found -> none;
                                    Name      -> Name
                                end;
      {error, no_peercert} -> none;
      nossl                -> none
  end.

%%----------------------------------------------------------------------------

log_new_connection(#state{conn_name = ConnStr}) ->
    log(info, "accepting MQTT connection ~p (~s)~n", [self(), ConnStr]).

process_received_bytes(<<>>, State = #state{proc_state = ProcState,
                                            received_connect_frame = false}) ->
    MqttConn = ProcState#proc_state.connection,
    case MqttConn of
        undefined -> ok;
        _         -> log_new_connection(State)
    end,
    {noreply, ensure_stats_timer(State#state{ received_connect_frame = true }), hibernate};
process_received_bytes(<<>>, State) ->
    {noreply, ensure_stats_timer(State), hibernate};
process_received_bytes(Bytes,
                       State = #state{ parse_state = ParseState,
                                       proc_state  = ProcState,
                                       conn_name   = ConnStr }) ->
    case parse(Bytes, ParseState) of
        {more, ParseState1} ->
            {noreply,
             ensure_stats_timer(control_throttle( State #state{ parse_state = ParseState1 })),
             hibernate};
        {ok, Frame, Rest} ->
            case rabbit_mqtt_processor:process_frame(Frame, ProcState) of
                {ok, ProcState1, ConnPid} ->
                    PS = rabbit_mqtt_frame:initial_state(),
                    process_received_bytes(
                      Rest,
                      State #state{ parse_state = PS,
                                    proc_state = ProcState1,
                                    connection = ConnPid });
                {error, Reason, ProcState1} ->
                    log(info, "MQTT protocol error ~p for connection ~s~n",
                        [Reason, ConnStr]),
                    {stop, {shutdown, Reason}, pstate(State, ProcState1)};
                {error, Error} ->
                    log(error, "MQTT detected framing error '~p' for connection ~s~n",
                        [Error, ConnStr]),
                    {stop, {shutdown, Error}, State};
                {stop, ProcState1} ->
                    {stop, normal, pstate(State, ProcState1)};
                {err, unauthorized = Reason, ProcState1} ->
                    {stop, {shutdown, Reason}, pstate(State, ProcState1)}
            end;
        {error, {cannot_parse, Error, Stacktrace}} ->
            log(error, "MQTT cannot parse frame for connection '~s', unparseable payload: ~p, error: {~p, ~p} ~n",
                [ConnStr, Bytes, Error, Stacktrace]),
            {stop, {shutdown, Error}, State};
        {error, Error} ->
            log(error, "MQTT detected framing error '~p' for connection ~s~n",
                [ConnStr, Error]),
            {stop, {shutdown, Error}, State}
    end.

callback_reply(State, {ok, ProcState}) ->
    {noreply, pstate(State, ProcState), hibernate};
callback_reply(State, {error, Reason, ProcState}) ->
    {stop, Reason, pstate(State, ProcState)}.

start_keepalive(_,   0        ) -> ok;
start_keepalive(Pid, Keepalive) -> Pid ! {start_keepalives, Keepalive}.

pstate(State = #state {}, PState = #proc_state{}) ->
    State #state{ proc_state = PState }.

%%----------------------------------------------------------------------------
parse(Bytes, ParseState) ->
    try
        rabbit_mqtt_frame:parse(Bytes, ParseState)
    catch
        _:Reason ->
            {error, {cannot_parse, Reason, erlang:get_stacktrace()}}
    end.

log(Level, Fmt, Args) -> rabbit_log:log(connection, Level, Fmt, Args).

send_will_and_terminate(PState, State) ->
    send_will_and_terminate(PState, {shutdown, conn_closed}, State).

send_will_and_terminate(PState, Reason, State) ->
    rabbit_mqtt_processor:send_will(PState),
    % todo: flush channel after publish
    {stop, Reason, State}.

network_error(closed,
              State = #state{ conn_name  = ConnStr,
                              proc_state = PState }) ->
    MqttConn = PState#proc_state.connection,
    log(case MqttConn of
            undefined  -> debug;
            _          -> info
        end,
        "MQTT detected network error for ~p: peer closed TCP connection~n",
        [ConnStr]),
    send_will_and_terminate(PState, State);

network_error(Reason,
              State = #state{ conn_name  = ConnStr,
                              proc_state = PState }) ->
    log(info, "MQTT detected network error for ~p: ~p~n", [ConnStr, Reason]),
    send_will_and_terminate(PState, State).

run_socket(State = #state{ connection_state = blocked }) ->
    State;
run_socket(State = #state{ deferred_recv = Data }) when Data =/= undefined ->
    State;
run_socket(State = #state{ await_recv = true }) ->
    State;
run_socket(State = #state{ socket = Sock }) ->
    rabbit_net:async_recv(Sock, 0, infinity),
    State#state{ await_recv = true }.

control_throttle(State = #state{ connection_state = Flow,
                                 conserve         = Conserve }) ->
    case {Flow, Conserve orelse credit_flow:blocked()} of
        {running,   true} -> ok = rabbit_heartbeat:pause_monitor(
                                    State#state.keepalive),
                             State #state{ connection_state = blocked };
        {blocked,  false} -> ok = rabbit_heartbeat:resume_monitor(
                                    State#state.keepalive),
                             run_socket(State #state{
                                                connection_state = running });
        {_,            _} -> run_socket(State)
    end.

maybe_process_deferred_recv(State = #state{ deferred_recv = undefined }) ->
    {noreply, State, hibernate};
maybe_process_deferred_recv(State = #state{ deferred_recv = Data, socket = Sock }) ->
    handle_info({inet_async, Sock, noref, {ok, Data}},
                State#state{ deferred_recv = undefined }).

maybe_emit_stats(State) ->
    rabbit_event:if_enabled(State, #state.stats_timer,
                            fun() -> emit_stats(State) end).

emit_stats(State=#state{connection = undefined}) ->
    %% Avoid emitting stats on terminate when the connection has not yet been
    %% established, as this causes orphan entries on the stats database
    State1 = rabbit_event:reset_stats_timer(State, #state.stats_timer),
    ensure_stats_timer(State1);
emit_stats(State) ->
    [{_, Pid}, {_, Recv_oct}, {_, Send_oct}, {_, Reductions}] = I
	= infos(?SIMPLE_METRICS, State),
    Infos = infos(?OTHER_METRICS, State),
    rabbit_core_metrics:connection_stats(Pid, Infos),
    rabbit_core_metrics:connection_stats(Pid, Recv_oct, Send_oct, Reductions),
    rabbit_event:notify(connection_stats, Infos ++ I),
    State1 = rabbit_event:reset_stats_timer(State, #state.stats_timer),
    ensure_stats_timer(State1).

ensure_stats_timer(State = #state{}) ->
    rabbit_event:ensure_stats_timer(State, #state.stats_timer, emit_stats).

<<<<<<< HEAD

info_internal(conn_name, #state{conn_name = Val}) ->
    rabbit_data_coercion:to_binary(Val);
=======
infos(Items, State) -> [{Item, info_internal(Item, State)} || Item <- Items].

info_internal(pid, State) -> info_internal(connection, State);
info_internal(SockStat, #state{socket = Sock}) when SockStat =:= recv_oct;
                                                    SockStat =:= recv_cnt;
                                                    SockStat =:= send_oct;
                                                    SockStat =:= send_cnt;
                                                    SockStat =:= send_pend ->
    case rabbit_net:getstat(Sock, [SockStat]) of
        {ok, [{_, I}]} -> I;
        {error, _} -> ''
    end;
info_internal(state, State) -> info_internal(connection_state, State);
info_internal(garbage_collection, _State) ->
    rabbit_misc:get_gc_info(self());
info_internal(reductions, _State) ->
    {reductions, Reductions} = erlang:process_info(self(), reductions),
    Reductions;
info_internal(conn_name, #state{conn_name = Val}) ->
    Val;
>>>>>>> d0cdaaa0
info_internal(connection_state, #state{received_connect_frame = false}) ->
    starting;
info_internal(connection_state, #state{connection_state = Val}) ->
    Val;
info_internal(connection, #state{connection = Val}) ->
    Val;
info_internal(Key, #state{proc_state = ProcState}) ->
    rabbit_mqtt_processor:info(Key, ProcState).<|MERGE_RESOLUTION|>--- conflicted
+++ resolved
@@ -396,11 +396,6 @@
 ensure_stats_timer(State = #state{}) ->
     rabbit_event:ensure_stats_timer(State, #state.stats_timer, emit_stats).
 
-<<<<<<< HEAD
-
-info_internal(conn_name, #state{conn_name = Val}) ->
-    rabbit_data_coercion:to_binary(Val);
-=======
 infos(Items, State) -> [{Item, info_internal(Item, State)} || Item <- Items].
 
 info_internal(pid, State) -> info_internal(connection, State);
@@ -420,8 +415,7 @@
     {reductions, Reductions} = erlang:process_info(self(), reductions),
     Reductions;
 info_internal(conn_name, #state{conn_name = Val}) ->
-    Val;
->>>>>>> d0cdaaa0
+    rabbit_data_coercion:to_binary(Val);
 info_internal(connection_state, #state{received_connect_frame = false}) ->
     starting;
 info_internal(connection_state, #state{connection_state = Val}) ->
