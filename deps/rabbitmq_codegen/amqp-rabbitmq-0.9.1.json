--- conflicted
+++ resolved
@@ -280,13 +280,8 @@
                          "name": "declare",
                          "synchronous" : true},
                         {"id": 11,
-<<<<<<< HEAD
                          "arguments": [{"domain": "queue-name", "name": "queue"},
-                                       {"type": "long", "name": "message-count"},
-=======
-                         "arguments": [{"type": "shortstr", "name": "queue"},
                                        {"domain": "message-count", "name": "message-count"},
->>>>>>> 60560f8b
                                        {"type": "long", "name": "consumer-count"}],
                          "name": "declare-ok"},
                         {"id": 20,
