--- conflicted
+++ resolved
@@ -545,8 +545,6 @@
                   Obj0)
      end.
 
-<<<<<<< HEAD
-=======
 -spec format_consumer_arguments(proplists:proplist()) -> proplists:proplist().
 format_consumer_arguments(Obj) ->
     case pget(arguments, Obj) of
@@ -555,12 +553,7 @@
          Args      -> pset(arguments, amqp_table(Args), Obj)
      end.
 
-%% Converts a proplist into an AMQP 0-9-1 table.
-%% For JSON serialisation formatting see amqp_table/1.
-args({struct, L}) -> args(L);
-args(L)           -> to_amqp_table(L).
-
->>>>>>> 3b7c4103
+
 parse_bool(<<"true">>)  -> true;
 parse_bool(<<"false">>) -> false;
 parse_bool(true)        -> true;
