-module(rabbit_fifo_prop_SUITE).

-compile(export_all).

-export([
         ]).

-include_lib("proper/include/proper.hrl").
-include_lib("common_test/include/ct.hrl").
-include_lib("eunit/include/eunit.hrl").
-include_lib("ra/include/ra.hrl").
-include("src/rabbit_fifo.hrl").

%%%===================================================================
%%% Common Test callbacks
%%%===================================================================

all() ->
    [
     {group, tests}
    ].


all_tests() ->
    [
     test_run_log,
     snapshots,
     scenario1,
     scenario2,
     scenario3,
     scenario4,
     scenario5,
     scenario6,
     scenario7,
     scenario8,
     scenario9,
     scenario10,
     scenario11,
     scenario12,
     scenario13,
     scenario14,
     scenario15,
     scenario16,
     scenario17,
<<<<<<< HEAD
     scenario18,
     scenario19,
     scenario20
=======
     single_active,
     single_active_01,
     single_active_02,
     single_active_03,
     single_active_ordering,
     single_active_ordering_01
     % single_active_ordering_02
>>>>>>> 09ab0890
    ].

groups() ->
    [
     {tests, [], all_tests()}
    ].

init_per_suite(Config) ->
    Config.

end_per_suite(_Config) ->
    ok.

init_per_group(_Group, Config) ->
    Config.

end_per_group(_Group, _Config) ->
    ok.

init_per_testcase(_TestCase, Config) ->
    Config.

end_per_testcase(_TestCase, _Config) ->
    ok.

%%%===================================================================
%%% Test cases
%%%===================================================================

% -type log_op() ::
%     {enqueue, pid(), maybe(msg_seqno()), Msg :: raw_msg()}.

scenario1(_Config) ->
    C1 = {<<>>, c:pid(0,6723,1)},
    C2 = {<<0>>,c:pid(0,6723,1)},
    E = c:pid(0,6720,1),

    Commands = [
                make_checkout(C1, {auto,2,simple_prefetch}),
                make_enqueue(E,1,msg1),
                make_enqueue(E,2,msg2),
                make_checkout(C1, cancel), %% both on returns queue
                make_checkout(C2, {auto,1,simple_prefetch}),
                make_return(C2, [0]), %% E1 in returns, E2 with C2
                make_return(C2, [1]), %% E2 in returns E1 with C2
                make_settle(C2, [2]) %% E2 with C2
               ],
    run_snapshot_test(#{name => ?FUNCTION_NAME}, Commands),
    ok.

scenario2(_Config) ->
    C1 = {<<>>, c:pid(0,346,1)},
    C2 = {<<>>,c:pid(0,379,1)},
    E = c:pid(0,327,1),
    Commands = [make_checkout(C1, {auto,1,simple_prefetch}),
                make_enqueue(E,1,msg1),
                make_checkout(C1, cancel),
                make_enqueue(E,2,msg2),
                make_checkout(C2, {auto,1,simple_prefetch}),
                make_settle(C1, [0]),
                make_settle(C2, [0])
               ],
    run_snapshot_test(#{name => ?FUNCTION_NAME}, Commands),
    ok.

scenario3(_Config) ->
    C1 = {<<>>, c:pid(0,179,1)},
    E = c:pid(0,176,1),
    Commands = [make_checkout(C1, {auto,2,simple_prefetch}),
                make_enqueue(E,1,msg1),
                make_return(C1, [0]),
                make_enqueue(E,2,msg2),
                make_enqueue(E,3,msg3),
                make_settle(C1, [1]),
                make_settle(C1, [2])
               ],
    run_snapshot_test(#{name => ?FUNCTION_NAME}, Commands),
    ok.

scenario4(_Config) ->
    C1 = {<<>>, c:pid(0,179,1)},
    E = c:pid(0,176,1),
    Commands = [make_checkout(C1, {auto,1,simple_prefetch}),
                make_enqueue(E,1,msg),
                make_settle(C1, [0])
               ],
    run_snapshot_test(#{name => ?FUNCTION_NAME}, Commands),
    ok.

scenario5(_Config) ->
    C1 = {<<>>, c:pid(0,505,0)},
    E = c:pid(0,465,9),
    Commands = [make_enqueue(E,1,<<0>>),
                make_checkout(C1, {auto,1,simple_prefetch}),
                make_enqueue(E,2,<<>>),
                make_settle(C1,[0])],
    run_snapshot_test(#{name => ?FUNCTION_NAME}, Commands),
    ok.

scenario6(_Config) ->
    E = c:pid(0,465,9),
    Commands = [make_enqueue(E,1,<<>>), %% 1 msg on queue - snap: prefix 1
                make_enqueue(E,2,<<>>) %% 1. msg on queue - snap: prefix 1
               ],
    run_snapshot_test(#{name => ?FUNCTION_NAME,
                        max_length => 1}, Commands),
    ok.

scenario7(_Config) ->
    C1 = {<<>>, c:pid(0,208,0)},
    E = c:pid(0,188,0),
    Commands = [
                make_enqueue(E,1,<<>>),
                make_checkout(C1, {auto,1,simple_prefetch}),
                make_enqueue(E,2,<<>>),
                make_enqueue(E,3,<<>>),
                make_settle(C1,[0])],
    run_snapshot_test(#{name => ?FUNCTION_NAME,
                        max_length => 1}, Commands),
    ok.

scenario8(_Config) ->
    C1 = {<<>>, c:pid(0,208,0)},
    E = c:pid(0,188,0),
    Commands = [
                make_enqueue(E,1,<<>>),
                make_enqueue(E,2,<<>>),
                make_checkout(C1, {auto,1,simple_prefetch}),
                % make_checkout(C1, cancel),
                {down, E, noconnection},
                make_settle(C1, [0])],
    run_snapshot_test(#{name => ?FUNCTION_NAME,
                        max_length => 1}, Commands),
    ok.

scenario9(_Config) ->
    E = c:pid(0,188,0),
    Commands = [
                make_enqueue(E,1,<<>>),
                make_enqueue(E,2,<<>>),
                make_enqueue(E,3,<<>>)],
    run_snapshot_test(#{name => ?FUNCTION_NAME,
                        max_length => 1}, Commands),
    ok.

scenario10(_Config) ->
    C1 = {<<>>, c:pid(0,208,0)},
    E = c:pid(0,188,0),
    Commands = [
                make_checkout(C1, {auto,1,simple_prefetch}),
                make_enqueue(E,1,<<>>),
                make_settle(C1, [0])
               ],
    run_snapshot_test(#{name => ?FUNCTION_NAME,
                        max_length => 1}, Commands),
    ok.

scenario11(_Config) ->
    C1 = {<<>>, c:pid(0,215,0)},
    E = c:pid(0,217,0),
    Commands = [
                make_enqueue(E,1,<<>>),
                make_checkout(C1, {auto,1,simple_prefetch}),
                make_checkout(C1, cancel),
                make_enqueue(E,2,<<>>),
                make_checkout(C1, {auto,1,simple_prefetch}),
                make_settle(C1, [0]),
                make_checkout(C1, cancel)
                ],
    run_snapshot_test(#{name => ?FUNCTION_NAME,
                        max_length => 2}, Commands),
    ok.

scenario12(_Config) ->
    E = c:pid(0,217,0),
    Commands = [make_enqueue(E,1,<<0>>),
                make_enqueue(E,2,<<0>>),
                make_enqueue(E,3,<<0>>)],
    run_snapshot_test(#{name => ?FUNCTION_NAME,
                        max_bytes => 2}, Commands),
    ok.

scenario13(_Config) ->
    E = c:pid(0,217,0),
    Commands = [make_enqueue(E,1,<<0>>),
                make_enqueue(E,2,<<>>),
                make_enqueue(E,3,<<>>),
                make_enqueue(E,4,<<>>)
               ],
    run_snapshot_test(#{name => ?FUNCTION_NAME,
                        max_length => 2}, Commands),
    ok.

scenario14(_Config) ->
    E = c:pid(0,217,0),
    Commands = [make_enqueue(E,1,<<0,0>>)],
    run_snapshot_test(#{name => ?FUNCTION_NAME,
                        max_bytes => 1}, Commands),
    ok.

scenario15(_Config) ->
    C1 = {<<>>, c:pid(0,179,1)},
    E = c:pid(0,176,1),
    Commands = [make_checkout(C1, {auto,2,simple_prefetch}),
                make_enqueue(E, 1, msg1),
                make_enqueue(E, 2, msg2),
                make_return(C1, [0]),
                make_return(C1, [2]),
                make_settle(C1, [1])
               ],
    run_snapshot_test(#{name => ?FUNCTION_NAME,
                        delivery_limit => 1}, Commands),
    ok.

scenario16(_Config) ->
    C1Pid = c:pid(0,883,1),
    C1 = {<<>>, C1Pid},
    C2 = {<<>>, c:pid(0,882,1)},
    E = c:pid(0,176,1),
    Commands = [
                make_checkout(C1, {auto,1,simple_prefetch}),
                make_enqueue(E, 1, msg1),
                make_checkout(C2, {auto,1,simple_prefetch}),
                {down, C1Pid, noproc}, %% msg1 allocated to C2
                make_return(C2, [0]), %% msg1 returned
                make_enqueue(E, 2, <<>>),
                make_settle(C2, [0])
               ],
    run_snapshot_test(#{name => ?FUNCTION_NAME,
                        delivery_limit => 1}, Commands),
    ok.

scenario17(_Config) ->
    C1Pid = test_util:fake_pid(rabbit@fake_node1),
    C1 = {<<0>>, C1Pid},
    % C2Pid = test_util:fake_pid(fake_node1),
    C2 = {<<>>, C1Pid},
    E = test_util:fake_pid(rabbit@fake_node2),
    Commands = [
                make_checkout(C1, {auto,1,simple_prefetch}),
                make_enqueue(E,1,<<"one">>),
                make_checkout(C2, {auto,1,simple_prefetch}),
                {down, C1Pid, noconnection},
                make_checkout(C2, cancel),
                make_enqueue(E,2,<<"two">>),
                {nodeup,rabbit@fake_node1},
                %% this has no effect as was returned
                make_settle(C1, [0]),
                %% this should settle "one"
                make_settle(C1, [1])
                ],
    run_snapshot_test(#{name => ?FUNCTION_NAME,
                        single_active_consumer_on => true
                       }, Commands),
    ok.

<<<<<<< HEAD
scenario18(_Config) ->
    E = c:pid(0,176,1),
    Commands = [make_enqueue(E,1,<<"1">>),
                make_enqueue(E,2,<<"2">>),
                make_enqueue(E,3,<<"3">>),
                make_enqueue(E,4,<<"4">>),
                make_enqueue(E,5,<<"5">>)
               ],
    run_snapshot_test(#{name => ?FUNCTION_NAME,
                        %% max_length => 3,
                        max_in_memory_length => 1}, Commands),
    ok.

scenario19(_Config) ->
    C1Pid = c:pid(0,883,1),
    C1 = {<<>>, C1Pid},
    E = c:pid(0,176,1),
    Commands = [make_enqueue(E,1,<<"1">>),
                make_enqueue(E,2,<<"2">>),
                make_checkout(C1, {auto,2,simple_prefetch}),
                make_enqueue(E,3,<<"3">>),
                make_settle(C1, [0, 1])
               ],
    run_snapshot_test(#{name => ?FUNCTION_NAME,
                        max_in_memory_bytes => 370,
                        max_in_memory_length => 1}, Commands),
    ok.

scenario20(_Config) ->
    C1Pid = c:pid(0,883,1),
    C1 = {<<>>, C1Pid},
    E = c:pid(0,176,1),
    Commands = [make_enqueue(E,1,<<>>),
                make_enqueue(E,2,<<>>),
                make_checkout(C1, {auto,2,simple_prefetch}),
                {down, C1Pid, noconnection},
                make_enqueue(E,3,<<0,0,0,0,0,0,0,0,0,0,0,0,0,0,0,0>>),
                make_enqueue(E,4,<<0,0,0,0,0,0,0,0,0,0,0,0,0,0,0,0,0,0,0,0,0>>),
                make_enqueue(E,5,<<0,0,0,0,0,0,0,0,0,0,0,0,0,0,0,0,0,0,0,0,0,0,0,0,0>>),
                make_enqueue(E,6,<<0,0,0,0,0,0,0,0,0,0,0,0,0,0,0,0,0,0,0,0,0,0>>),
                make_enqueue(E,7,<<0,0,0,0,0,0,0,0,0,0,0,0,0,0>>)
               ],
    run_snapshot_test(#{name => ?FUNCTION_NAME,
                        max_bytes => 97,
                        max_in_memory_length => 1}, Commands),
    ok.

=======
single_active_01(_Config) ->
    C1Pid = test_util:fake_pid(rabbit@fake_node1),
    C1 = {<<0>>, C1Pid},
    C2Pid = test_util:fake_pid(rabbit@fake_node2),
    C2 = {<<>>, C2Pid},
    E = test_util:fake_pid(rabbit@fake_node2),
    Commands = [
                make_checkout(C1, {auto,1,simple_prefetch}),
                make_enqueue(E,1,<<"one">>),
                make_checkout(C2, {auto,1,simple_prefetch}),
                make_checkout(C1, cancel),
                {nodeup,rabbit@fake_node1}
                ],
    ?assert(
       single_active_prop(#{name => ?FUNCTION_NAME,
                            single_active_consumer_on => true
                       }, Commands, false)),
    ok.

single_active_02(_Config) ->
    C1Pid = test_util:fake_pid(node()),
    C1 = {<<0>>, C1Pid},
    C2Pid = test_util:fake_pid(node()),
    C2 = {<<>>, C2Pid},
    E = test_util:fake_pid(node()),
    Commands = [
                make_checkout(C1, {auto,1,simple_prefetch}),
                make_enqueue(E,1,<<"one">>),
                {down,E,noconnection},
                make_checkout(C2, {auto,1,simple_prefetch}),
                make_checkout(C2, cancel),
                {down,E,noconnection}
                ],
    Conf = config(?FUNCTION_NAME, undefined, undefined, true, 1),
    ?assert(single_active_prop(Conf, Commands, false)),
    ok.

single_active_03(_Config) ->
    C1Pid = test_util:fake_pid(node()),
    C1 = {<<0>>, C1Pid},
    % C2Pid = test_util:fake_pid(rabbit@fake_node2),
    % C2 = {<<>>, C2Pid},
    Pid = test_util:fake_pid(node()),
    E = test_util:fake_pid(rabbit@fake_node2),
    Commands = [
                make_checkout(C1, {auto,2,simple_prefetch}),
                make_enqueue(E, 1, 0),
                make_enqueue(E, 2, 1),
                {down, Pid, noconnection},
                {nodeup, node()}
                ],
    Conf = config(?FUNCTION_NAME, 0, 0, true, 0),
    ?assert(single_active_prop(Conf, Commands, true)),
    ok.

test_run_log(_Config) ->
    Fun = {-1, fun ({Prev, _}) -> {Prev + 1, Prev + 1} end},
    run_proper(
      fun () ->
              ?FORALL({Length, Bytes, SingleActiveConsumer, DeliveryLimit},
                      frequency([{10, {0, 0, false, 0}},
                                 {5, {oneof([range(1, 10), undefined]),
                                      oneof([range(1, 1000), undefined]),
                                      boolean(),
                                      oneof([range(1, 3), undefined])
                                     }}]),
                      ?FORALL(O, ?LET(Ops, log_gen(100), expand(Ops, Fun)),
                              collect({log_size, length(O)},
                                      dump_generated(
                                        config(?FUNCTION_NAME,
                                               Length,
                                               Bytes,
                                               SingleActiveConsumer,
                                               DeliveryLimit), O))))
      end, [], 10).

>>>>>>> 09ab0890
snapshots(_Config) ->
    run_proper(
      fun () ->
              ?FORALL({Length, Bytes, SingleActiveConsumer, DeliveryLimit, InMemoryLength,
                       InMemoryBytes},
                      frequency([{10, {0, 0, false, 0, 0, 0}},
                                 {5, {oneof([range(1, 10), undefined]),
                                      oneof([range(1, 1000), undefined]),
                                      boolean(),
                                      oneof([range(1, 3), undefined]),
                                      oneof([range(1, 10), undefined]),
                                      oneof([range(1, 1000), undefined])
                                     }}]),
                      ?FORALL(O, ?LET(Ops, log_gen(250), expand(Ops)),
                              collect({log_size, length(O)},
                                      snapshots_prop(
                                        config(?FUNCTION_NAME,
                                               Length,
                                               Bytes,
                                               SingleActiveConsumer,
                                               DeliveryLimit,
                                               InMemoryLength,
                                               InMemoryBytes), O))))
      end, [], 2500).

<<<<<<< HEAD
config(Name, Length, Bytes, SingleActive, DeliveryLimit, InMemoryLength, InMemoryBytes) ->
=======
single_active(_Config) ->
    Size = 2000,
    run_proper(
      fun () ->
              ?FORALL({Length, Bytes, DeliveryLimit},
                      frequency([{10, {0, 0, 0}},
                                 {5, {oneof([range(1, 10), undefined]),
                                      oneof([range(1, 1000), undefined]),
                                      oneof([range(1, 3), undefined])
                                     }}]),
                      ?FORALL(O, ?LET(Ops, log_gen(Size), expand(Ops)),
                              collect({log_size, length(O)},
                                      single_active_prop(
                                        config(?FUNCTION_NAME,
                                               Length,
                                               Bytes,
                                               true,
                                               DeliveryLimit), O,
                                        false))))
      end, [], Size).

single_active_ordering(_Config) ->
    Size = 2000,
    Fun = {-1, fun ({Prev, _}) -> {Prev + 1, Prev + 1} end},
    run_proper(
      fun () ->
              ?FORALL(O, ?LET(Ops, log_gen_ordered(Size), expand(Ops, Fun)),
                      collect({log_size, length(O)},
                              single_active_prop(config(?FUNCTION_NAME,
                                                        undefined,
                                                        undefined,
                                                        true,
                                                        undefined), O,
                                                 true)))
      end, [], Size).

single_active_ordering_01(_Config) ->
% [{enqueue,<0.145.0>,1,0},
%  {enqueue,<0.145.0>,1,1},
%  {checkout,{<<>>,<0.148.0>},{auto,1,simple_prefetch},#{ack => true,args => [],prefetch => 1,username => <<117,115,101,114>>}}
%  {enqueue,<0.140.0>,1,2},
%  {settle,{<<>>,<0.148.0>},[0]}]
    C1Pid = test_util:fake_pid(node()),
    C1 = {<<0>>, C1Pid},
    E = test_util:fake_pid(rabbit@fake_node2),
    E2 = test_util:fake_pid(rabbit@fake_node2),
    Commands = [
                make_enqueue(E, 1, 0),
                make_enqueue(E, 2, 1),
                make_checkout(C1, {auto,2,simple_prefetch}),
                make_enqueue(E2, 1, 2),
                make_settle(C1, [0])
                ],
    Conf = config(?FUNCTION_NAME, 0, 0, true, 0),
    ?assert(single_active_prop(Conf, Commands, true)),
    ok.

single_active_ordering_02(_Config) ->
    %% this results in the pending enqueue being enqueued and violating
    %% ordering
% [{checkout, %   {<<>>,<0.177.0>}, %   {auto,1,simple_prefetch},
%  {enqueue,<0.172.0>,2,1},
%  {down,<0.172.0>,noproc},
%  {settle,{<<>>,<0.177.0>},[0]}]
    C1Pid = test_util:fake_pid(node()),
    C1 = {<<0>>, C1Pid},
    E = test_util:fake_pid(node()),
    Commands = [
                make_checkout(C1, {auto,1,simple_prefetch}),
                make_enqueue(E, 2, 1),
                %% CANNOT HAPPEN
                {down,E,noproc},
                make_settle(C1, [0])
                ],
    Conf = config(?FUNCTION_NAME, 0, 0, true, 0),
    ?assert(single_active_prop(Conf, Commands, true)),
    ok.

config(Name, Length, Bytes, SingleActive, DeliveryLimit) ->
>>>>>>> 09ab0890
    #{name => Name,
      max_length => map_max(Length),
      max_bytes => map_max(Bytes),
      single_active_consumer_on => SingleActive,
      delivery_limit => map_max(DeliveryLimit),
      max_in_memory_length => map_max(InMemoryLength),
      max_in_memory_bytes => map_max(InMemoryBytes)}.

map_max(0) -> undefined;
map_max(N) -> N.

single_active_prop(Conf0, Commands, ValidateOrder) ->
    Conf = Conf0#{release_cursor_interval => 100},
    Indexes = lists:seq(1, length(Commands)),
    Entries = lists:zip(Indexes, Commands),
    %% invariant: there can only be one active consumer at any one time
    %% there can however be multiple cancelled consumers
    Invariant = fun (#rabbit_fifo{consumers = Consumers}) ->
                        Up = maps:filter(fun (_, #consumer{status = S}) ->
                                                 S == up
                                         end, Consumers),
                        map_size(Up) =< 1
                end,
    try run_log(test_init(Conf), Entries, Invariant) of
        {_State, Effects} when ValidateOrder ->
            %% validate message ordering
            lists:foldl(fun ({send_msg, Pid, {delivery, Tag, Msgs}, ra_event},
                             Acc) ->
                                validate_msg_order({Tag, Pid}, Msgs, Acc);
                            (_, Acc) ->
                                Acc
                        end, -1, Effects),
            true;
        _ ->
            true
    catch
        Err ->
            ct:pal("Commands: ~p~nConf~p~n", [Commands, Conf]),
            ct:pal("Err: ~p~n", [Err]),
            false
    end.

%% single active consumer ordering invariant:
%% only redelivered messages can go backwards
validate_msg_order(_, [], S) ->
    S;
validate_msg_order(Cid, [{_, {H, Num}} | Rem], PrevMax) ->
    Redelivered = maps:is_key(delivery_count, H),
    case undefined of
        _ when Num == PrevMax + 1 ->
            %% forwards case
            validate_msg_order(Cid, Rem, Num);
        _ when Redelivered andalso Num =< PrevMax ->
            %% the seq is lower but this is a redelivery
            %% when the consumer changed and the next messages has been redelivered
            %% we may go backwards but keep the highest seen
            validate_msg_order(Cid, Rem, PrevMax);
        _ ->
            ct:pal("out of order ~w Prev ~w Curr ~w Redel ~w",
                   [Cid, PrevMax, Num, Redelivered]),
            throw({outoforder, Cid, PrevMax, Num})
    end.




dump_generated(Conf, Commands) ->
    ct:pal("Commands: ~p~nConf~p~n", [Commands, Conf]),
    true.

snapshots_prop(Conf, Commands) ->
    try run_snapshot_test(Conf, Commands) of
        _ -> true
    catch
        Err ->
            ct:pal("Commands: ~p~nConf~p~n", [Commands, Conf]),
            ct:pal("Err: ~p~n", [Err]),
            false
    end.

log_gen(Size) ->
    log_gen(Size, binary()).

log_gen(Size, _Body) ->
    Nodes = [node(),
             fakenode@fake,
             fakenode@fake2
            ],
    ?LET(EPids, vector(2, pid_gen(Nodes)),
         ?LET(CPids, vector(2, pid_gen(Nodes)),
              resize(Size,
                     list(
                       frequency(
                         [{20, enqueue_gen(oneof(EPids))},
                          {40, {input_event,
                                frequency([{10, settle},
                                           {2, return},
                                           {1, discard},
                                           {1, requeue}])}},
                          {2, checkout_gen(oneof(CPids))},
                          {1, checkout_cancel_gen(oneof(CPids))},
                          {1, down_gen(oneof(EPids ++ CPids))},
                          {1, nodeup_gen(Nodes)},
                          {1, purge}
                         ]))))).

log_gen_ordered(Size) ->
    Nodes = [node(),
             fakenode@fake,
             fakenode@fake2
            ],
    ?LET(EPids, vector(1, pid_gen(Nodes)),
         ?LET(CPids, vector(5, pid_gen(Nodes)),
              resize(Size,
                     list(
                       frequency(
                         [{20, enqueue_gen(oneof(EPids), 10, 0)},
                          {40, {input_event,
                                frequency([{10, settle},
                                           {2, return},
                                           {1, discard},
                                           {1, requeue}])}},
                          {2, checkout_gen(oneof(CPids))},
                          {1, checkout_cancel_gen(oneof(CPids))},
                          {1, down_gen(oneof(EPids ++ CPids))},
                          {1, nodeup_gen(Nodes)}
                         ]))))).

monotonic_gen() ->
    ?LET(_, integer(), erlang:unique_integer([positive, monotonic])).

pid_gen(Nodes) ->
    ?LET(Node, oneof(Nodes),
         test_util:fake_pid(atom_to_binary(Node, utf8))).

down_gen(Pid) ->
    ?LET(E, {down, Pid, oneof([noconnection, noproc])}, E).

nodeup_gen(Nodes) ->
    {nodeup, oneof(Nodes)}.

enqueue_gen(Pid) ->
    enqueue_gen(Pid, 10, 1).

enqueue_gen(Pid, Enq, Del) ->
    ?LET(E, {enqueue, Pid,
             frequency([{Enq, enqueue},
                        {Del, delay}]),
             binary()}, E).

checkout_cancel_gen(Pid) ->
    {checkout, Pid, cancel}.

checkout_gen(Pid) ->
    %% pid, tag, prefetch
    ?LET(C, {checkout, {binary(), Pid}, choose(1, 100)}, C).


-record(t, {state = rabbit_fifo:init(#{name => proper,
                                       queue_resource => blah,
                                       release_cursor_interval => 1})
                :: rabbit_fifo:state(),
            index = 1 :: non_neg_integer(), %% raft index
            enqueuers = #{} :: #{pid() => term()},
            consumers = #{} :: #{{binary(), pid()} => term()},
            effects = queue:new() :: queue:queue(),
            %% to transform the body
            enq_body_fun = {0, fun ra_lib:id/1},
            log = [] :: list(),
            down = #{} :: #{pid() => noproc | noconnection}
           }).

expand(Ops) ->
    expand(Ops, {undefined, fun ra_lib:id/1}).

expand(Ops, EnqFun) ->
    %% execute each command against a rabbit_fifo state and capture all relevant
    %% effects
    T = #t{enq_body_fun = EnqFun},
    #t{effects = Effs} = T1 = lists:foldl(fun handle_op/2, T, Ops),
    %% process the remaining effect
    #t{log = Log} = lists:foldl(fun do_apply/2,
                                T1#t{effects = queue:new()},
                                queue:to_list(Effs)),

    lists:reverse(Log).


handle_op({enqueue, Pid, When, Data},
          #t{enqueuers = Enqs0,
             enq_body_fun = {EnqSt0, Fun},
             down = Down,
             effects = Effs} = T) ->
    case Down of
        #{Pid := noproc} ->
            %% if it's a noproc then it cannot exist - can it?
            %% drop operation
            T;
        _ ->
            Enqs = maps:update_with(Pid, fun (Seq) -> Seq + 1 end, 1, Enqs0),
            MsgSeq = maps:get(Pid, Enqs),
            {EnqSt, Msg} = Fun({EnqSt0, Data}),
            Cmd = rabbit_fifo:make_enqueue(Pid, MsgSeq, Msg),
            case When of
                enqueue ->
                    do_apply(Cmd, T#t{enqueuers = Enqs,
                                      enq_body_fun = {EnqSt, Fun}});
                delay ->
                    %% just put the command on the effects queue
                    T#t{effects = queue:in(Cmd, Effs),
                        enqueuers = Enqs,
                        enq_body_fun = {EnqSt, Fun}}
            end
    end;
handle_op({checkout, Pid, cancel}, #t{consumers  = Cons0} = T) ->
    case maps:keys(
           maps:filter(fun ({_, P}, _) when P == Pid -> true;
                           (_, _) -> false
                       end, Cons0)) of
        [CId | _] ->
            Cons = maps:remove(CId, Cons0),
            Cmd = rabbit_fifo:make_checkout(CId, cancel, #{}),
            do_apply(Cmd, T#t{consumers = Cons});
        _ ->
            T
    end;
handle_op({checkout, CId, Prefetch}, #t{consumers  = Cons0} = T) ->
    case Cons0 of
        #{CId := _} ->
            %% ignore if it already exists
            T;
        _ ->
            Cons = maps:put(CId, ok,  Cons0),
            Cmd = rabbit_fifo:make_checkout(CId,
                                            {auto, Prefetch, simple_prefetch},
                                            #{ack => true,
                                              prefetch => Prefetch,
                                              username => <<"user">>,
                                              args => []}),

            do_apply(Cmd, T#t{consumers = Cons})
    end;
handle_op({down, Pid, Reason} = Cmd, #t{down = Down} = T) ->
    case Down of
        #{Pid := noproc} ->
            %% it it permanently down, cannot upgrade
            T;
        _ ->
            %% it is either not down or down with noconnection
            do_apply(Cmd, T#t{down = maps:put(Pid, Reason, Down)})
    end;
handle_op({nodeup, _} = Cmd, T) ->
    do_apply(Cmd, T);
handle_op({input_event, requeue}, #t{effects = Effs} = T) ->
    %% this simulates certain settlements arriving out of order
    case queue:out(Effs) of
        {{value, Cmd}, Q} ->
            T#t{effects = queue:in(Cmd, Q)};
        _ ->
            T
    end;
handle_op({input_event, Settlement}, #t{effects = Effs,
                                        down = Down} = T) ->
    case queue:out(Effs) of
        {{value, {settle, MsgIds, CId}}, Q} ->
            Cmd = case Settlement of
                      settle -> rabbit_fifo:make_settle(CId, MsgIds);
                      return -> rabbit_fifo:make_return(CId, MsgIds);
                      discard -> rabbit_fifo:make_discard(CId, MsgIds)
                  end,
            do_apply(Cmd, T#t{effects = Q});
        {{value, {enqueue, Pid, _, _} = Cmd}, Q} ->
            case maps:is_key(Pid, Down) of
                true ->
                    %% enqueues cannot arrive after down for the same process
                    %% drop message
                    T#t{effects = Q};
                false ->
                    do_apply(Cmd, T#t{effects = Q})
            end;
        _ ->
            T
    end;
handle_op(purge, T) ->
    do_apply(rabbit_fifo:make_purge(), T).


do_apply(Cmd, #t{effects = Effs,
                 index = Index, state = S0,
                 down = Down,
                 log = Log} = T) ->
    case Cmd of
        {enqueue, Pid, _, _} when is_map_key(Pid, Down) ->
            %% down
            T;
        _ ->
            {St, Effects} = case rabbit_fifo:apply(#{index => Index}, Cmd, S0) of
                                {S, _, E} when is_list(E) ->
                                    {S, E};
                                {S, _, E} ->
                                    {S, [E]};
                                {S, _} ->
                                    {S, []}
                            end,

            T#t{state = St,
                index = Index + 1,
                effects = enq_effs(Effects, Effs),
                log = [Cmd | Log]}
    end.

enq_effs([], Q) -> Q;
enq_effs([{send_msg, P, {delivery, CTag, Msgs}, ra_event} | Rem], Q) ->
    MsgIds = [I || {I, _} <- Msgs],
    %% always make settle commands by default
    %% they can be changed depending on the input event later
    Cmd = rabbit_fifo:make_settle({CTag, P}, MsgIds),
    enq_effs(Rem, queue:in(Cmd, Q));
enq_effs([_ | Rem], Q) ->
    enq_effs(Rem, Q).


%% Utility
run_proper(Fun, Args, NumTests) ->
    ?assertEqual(
       true,
       proper:counterexample(
         erlang:apply(Fun, Args),
         [{numtests, NumTests},
          {on_output, fun(".", _) -> ok; % don't print the '.'s on new lines
                         (F, A) -> ct:pal(?LOW_IMPORTANCE, F, A)
                      end}])).

run_snapshot_test(Conf, Commands) ->
    %% create every incremental permutation of the commands lists
    %% and run the snapshot tests against that
    [begin
         % ?debugFmt("~w running command to ~w~n", [?FUNCTION_NAME, lists:last(C)]),
         run_snapshot_test0(Conf, C)
     end || C <- prefixes(Commands, 1, [])].

run_snapshot_test0(Conf, Commands) ->
    Indexes = lists:seq(1, length(Commands)),
    Entries = lists:zip(Indexes, Commands),
    {State0, Effects} = run_log(test_init(Conf), Entries),
    State = rabbit_fifo:normalize(State0),

    [begin
         % ct:pal("release_cursor: ~b~n", [SnapIdx]),
         %% drop all entries below and including the snapshot
         Filtered = lists:dropwhile(fun({X, _}) when X =< SnapIdx -> true;
                                       (_) -> false
                                    end, Entries),
         {S0, _} = run_log(SnapState, Filtered),
         S = rabbit_fifo:normalize(S0),
         % assert log can be restored from any release cursor index
         case S of
             State -> ok;
             _ ->
                 ct:pal("Snapshot tests failed run log:~n"
                        "~p~n from ~n~p~n Entries~n~p~n"
                        "Config: ~p~n",
                        [Filtered, SnapState, Entries, Conf]),
                 ct:pal("Expected~n~p~nGot:~n~p", [State, S]),
                 ?assertEqual(State, S)
         end
     end || {release_cursor, SnapIdx, SnapState} <- Effects],
    ok.

%% transforms [1,2,3] into [[1,2,3], [1,2], [1]]
prefixes(Source, N, Acc) when N > length(Source) ->
    lists:reverse(Acc);
prefixes(Source, N, Acc) ->
    {X, _} = lists:split(N, Source),
    prefixes(Source, N+1, [X | Acc]).

run_log(InitState, Entries) ->
    run_log(InitState, Entries, fun(_) -> true end).

run_log(InitState, Entries, InvariantFun) ->
    Invariant = fun(E, S) ->
                       case InvariantFun(S) of
                           true -> ok;
                           false ->
                               throw({invariant, E, S})
                       end
                end,

    lists:foldl(fun ({Idx, E}, {Acc0, Efx0}) ->
                        case rabbit_fifo:apply(meta(Idx), E, Acc0) of
                            {Acc, _, Efx} when is_list(Efx) ->
                                Invariant(E, Acc),
                                {Acc, Efx0 ++ Efx};
                            {Acc, _, Efx}  ->
                                Invariant(E, Acc),
                                {Acc, Efx0 ++ [Efx]};
                            {Acc, _}  ->
                                Invariant(E, Acc),
                                {Acc, Efx0}
                        end
                end, {InitState, []}, Entries).

test_init(Conf) ->
    Default = #{queue_resource => blah,
                release_cursor_interval => 0,
                metrics_handler => {?MODULE, metrics_handler, []}},
    rabbit_fifo:init(maps:merge(Default, Conf)).

meta(Idx) ->
    #{index => Idx, term => 1}.

make_checkout(Cid, Spec) ->
    rabbit_fifo:make_checkout(Cid, Spec, #{}).

make_enqueue(Pid, Seq, Msg) ->
    rabbit_fifo:make_enqueue(Pid, Seq, Msg).

make_settle(Cid, MsgIds) ->
    rabbit_fifo:make_settle(Cid, MsgIds).

make_return(Cid, MsgIds) ->
    rabbit_fifo:make_return(Cid, MsgIds).<|MERGE_RESOLUTION|>--- conflicted
+++ resolved
@@ -42,11 +42,9 @@
      scenario15,
      scenario16,
      scenario17,
-<<<<<<< HEAD
      scenario18,
      scenario19,
-     scenario20
-=======
+     scenario20,
      single_active,
      single_active_01,
      single_active_02,
@@ -54,7 +52,6 @@
      single_active_ordering,
      single_active_ordering_01
      % single_active_ordering_02
->>>>>>> 09ab0890
     ].
 
 groups() ->
@@ -311,7 +308,6 @@
                        }, Commands),
     ok.
 
-<<<<<<< HEAD
 scenario18(_Config) ->
     E = c:pid(0,176,1),
     Commands = [make_enqueue(E,1,<<"1">>),
@@ -359,7 +355,6 @@
                         max_in_memory_length => 1}, Commands),
     ok.
 
-=======
 single_active_01(_Config) ->
     C1Pid = test_util:fake_pid(rabbit@fake_node1),
     C1 = {<<0>>, C1Pid},
@@ -393,7 +388,7 @@
                 make_checkout(C2, cancel),
                 {down,E,noconnection}
                 ],
-    Conf = config(?FUNCTION_NAME, undefined, undefined, true, 1),
+    Conf = config(?FUNCTION_NAME, undefined, undefined, true, 1, undefined, undefined),
     ?assert(single_active_prop(Conf, Commands, false)),
     ok.
 
@@ -411,7 +406,7 @@
                 {down, Pid, noconnection},
                 {nodeup, node()}
                 ],
-    Conf = config(?FUNCTION_NAME, 0, 0, true, 0),
+    Conf = config(?FUNCTION_NAME, 0, 0, true, 0, undefined, undefined),
     ?assert(single_active_prop(Conf, Commands, true)),
     ok.
 
@@ -419,12 +414,15 @@
     Fun = {-1, fun ({Prev, _}) -> {Prev + 1, Prev + 1} end},
     run_proper(
       fun () ->
-              ?FORALL({Length, Bytes, SingleActiveConsumer, DeliveryLimit},
-                      frequency([{10, {0, 0, false, 0}},
+              ?FORALL({Length, Bytes, SingleActiveConsumer, DeliveryLimit, InMemoryLength,
+                       InMemoryBytes},
+                      frequency([{10, {0, 0, false, 0, 0, 0}},
                                  {5, {oneof([range(1, 10), undefined]),
                                       oneof([range(1, 1000), undefined]),
                                       boolean(),
-                                      oneof([range(1, 3), undefined])
+                                      oneof([range(1, 3), undefined]),
+                                      oneof([range(1, 10), undefined]),
+                                      oneof([range(1, 1000), undefined])
                                      }}]),
                       ?FORALL(O, ?LET(Ops, log_gen(100), expand(Ops, Fun)),
                               collect({log_size, length(O)},
@@ -433,10 +431,11 @@
                                                Length,
                                                Bytes,
                                                SingleActiveConsumer,
-                                               DeliveryLimit), O))))
+                                               DeliveryLimit,
+                                               InMemoryLength,
+                                               InMemoryBytes), O))))
       end, [], 10).
 
->>>>>>> 09ab0890
 snapshots(_Config) ->
     run_proper(
       fun () ->
@@ -462,18 +461,17 @@
                                                InMemoryBytes), O))))
       end, [], 2500).
 
-<<<<<<< HEAD
-config(Name, Length, Bytes, SingleActive, DeliveryLimit, InMemoryLength, InMemoryBytes) ->
-=======
 single_active(_Config) ->
     Size = 2000,
     run_proper(
       fun () ->
-              ?FORALL({Length, Bytes, DeliveryLimit},
-                      frequency([{10, {0, 0, 0}},
+              ?FORALL({Length, Bytes, DeliveryLimit, InMemoryLength, InMemoryBytes},
+                      frequency([{10, {0, 0, 0, 0, 0}},
                                  {5, {oneof([range(1, 10), undefined]),
                                       oneof([range(1, 1000), undefined]),
-                                      oneof([range(1, 3), undefined])
+                                      oneof([range(1, 3), undefined]),
+                                      oneof([range(1, 10), undefined]),
+                                      oneof([range(1, 1000), undefined])
                                      }}]),
                       ?FORALL(O, ?LET(Ops, log_gen(Size), expand(Ops)),
                               collect({log_size, length(O)},
@@ -482,7 +480,9 @@
                                                Length,
                                                Bytes,
                                                true,
-                                               DeliveryLimit), O,
+                                               DeliveryLimit,
+                                               InMemoryLength,
+                                               InMemoryBytes), O,
                                         false))))
       end, [], Size).
 
@@ -497,6 +497,8 @@
                                                         undefined,
                                                         undefined,
                                                         true,
+                                                        undefined,
+                                                        undefined,
                                                         undefined), O,
                                                  true)))
       end, [], Size).
@@ -518,7 +520,7 @@
                 make_enqueue(E2, 1, 2),
                 make_settle(C1, [0])
                 ],
-    Conf = config(?FUNCTION_NAME, 0, 0, true, 0),
+    Conf = config(?FUNCTION_NAME, 0, 0, true, 0, 0, 0),
     ?assert(single_active_prop(Conf, Commands, true)),
     ok.
 
@@ -539,12 +541,11 @@
                 {down,E,noproc},
                 make_settle(C1, [0])
                 ],
-    Conf = config(?FUNCTION_NAME, 0, 0, true, 0),
+    Conf = config(?FUNCTION_NAME, 0, 0, true, 0, 0, 0),
     ?assert(single_active_prop(Conf, Commands, true)),
     ok.
 
-config(Name, Length, Bytes, SingleActive, DeliveryLimit) ->
->>>>>>> 09ab0890
+config(Name, Length, Bytes, SingleActive, DeliveryLimit, InMemoryLength, InMemoryBytes) ->
     #{name => Name,
       max_length => map_max(Length),
       max_bytes => map_max(Bytes),
